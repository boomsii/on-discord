--- conflicted
+++ resolved
@@ -114,10 +114,7 @@
         reddit:                           458224812528238616
         staff_lounge:      &STAFF_LOUNGE  464905259261755392
         talent_pool:       &TALENT_POOL   534321732593647616
-<<<<<<< HEAD
         userlog:                          528976905546760203
-=======
->>>>>>> 522c475d
         verification:                     352442727016693763
 
     ignored: [*ADMINS, *MESSAGE_LOG, *MODLOG]
@@ -172,11 +169,8 @@
         - 249111029668249601  # Gentoo
         - 327254708534116352  # Adafruit
         - 544525886180032552  # kennethreitz.org
-<<<<<<< HEAD
-=======
         - 590806733924859943  # Discord Hack Week
         - 423249981340778496  # Kivy
->>>>>>> 522c475d
 
     domain_blacklist:
         - pornhub.com
