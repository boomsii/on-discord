--- conflicted
+++ resolved
@@ -4,12 +4,9 @@
   workflow_run:
     workflows:
       - CI
-<<<<<<< HEAD
-=======
       - Lint & Test
       - Build
       - Deploy
->>>>>>> e2cfba83
     types:
       - completed
 
@@ -18,7 +15,6 @@
   cancel-in-progress: true
 
 jobs:
-
   status_embed:
     # We need to send a status embed whenever the workflow
     # sequence we're running terminates. There are a number
@@ -32,7 +28,7 @@
     #
     # 3. If any workflow ends in failure or was cancelled.
     if: >-
-      (github.event.workflow_run.name == 'Build & Deploy' && github.event.workflow_run.conclusion != 'skipped') ||
+      (github.event.workflow_run.name == 'Deploy' && github.event.workflow_run.conclusion != 'skipped') ||
       github.event.workflow_run.event == 'pull_request' ||
       github.event.workflow_run.conclusion == 'failure' ||
       github.event.workflow_run.conclusion == 'cancelled'
