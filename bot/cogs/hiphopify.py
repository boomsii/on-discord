--- conflicted
+++ resolved
@@ -6,17 +6,12 @@
 from discord.ext.commands import AutoShardedBot, Context, command
 
 from bot.constants import (
-<<<<<<< HEAD
     Channels, Keys,
     NEGATIVE_REPLIES, POSITIVE_REPLIES,
     Roles, URLs
-=======
-    ADMIN_ROLE, MODERATOR_ROLE, MOD_LOG_CHANNEL,
-    NEGATIVE_REPLIES, OWNER_ROLE, POSITIVE_REPLIES,
-    SITE_API_KEY, SITE_API_URL
->>>>>>> 121f9aa0
 )
 from bot.decorators import with_role
+
 
 log = logging.getLogger(__name__)
 
@@ -28,12 +23,7 @@
 
     def __init__(self, bot: AutoShardedBot):
         self.bot = bot
-<<<<<<< HEAD
         self.headers = {"X-API-KEY": Keys.site_api}
-=======
-        self.headers = {"X-API-KEY": SITE_API_KEY}
-        self.url = f"{SITE_API_URL}/bot/hiphopify"
->>>>>>> 121f9aa0
 
     async def on_member_update(self, before, after):
         """
@@ -53,11 +43,7 @@
         )
 
         response = await self.bot.http_session.get(
-<<<<<<< HEAD
             URLs.site_hiphopify_api,
-=======
-            self.url,
->>>>>>> 121f9aa0
             headers=self.headers,
             params={"user_id": str(before.id)}
         )
@@ -119,11 +105,7 @@
             params["forced_nick"] = forced_nick
 
         response = await self.bot.http_session.post(
-<<<<<<< HEAD
             URLs.site_hiphopify_api,
-=======
-            self.url,
->>>>>>> 121f9aa0
             headers=self.headers,
             json=params
         )
@@ -186,11 +168,7 @@
         embed.colour = Colour.blurple()
 
         response = await self.bot.http_session.delete(
-<<<<<<< HEAD
             URLs.site_hiphopify_api,
-=======
-            self.url,
->>>>>>> 121f9aa0
             headers=self.headers,
             json={"user_id": str(member.id)}
         )
