--- conflicted
+++ resolved
@@ -272,28 +272,7 @@
         user = discord.Object(user_id)
         log_text = {}
 
-<<<<<<< HEAD
-        # Check if `avatar_url_as` is a method, if it isn't we know it's a proxy object.
-        user_plain = f" (`{user}`)" if hasattr(user.avatar_url_as, "__self__") else ""
-
-        # Send a log message to the mod log.
-        await self.mod_log.send_log_message(
-            icon_url=icon,
-            colour=Colours.soft_red,
-            title=f"Infraction {log_title}: {infr_type}",
-            thumbnail=user.avatar_url_as(static_format="png"),
-            text=textwrap.dedent(f"""
-                Member: {user.mention}{user_plain}
-                Actor: {ctx.message.author}{dm_log_text}
-                Reason: {reason}
-                {expiry_log_text}
-            """),
-            content=log_content,
-            footer=f"ID {infraction['id']}"
-        )
-=======
         self.mod_log.ignore(Event.member_unban, user_id)
->>>>>>> 1309b403
 
         try:
             await guild.unban(user, reason=reason)
