import logging

from discord import Embed, Member
from discord.ext.commands import (
    AutoShardedBot, BadArgument, BotMissingPermissions,
    CommandError, CommandInvokeError, Context,
    NoPrivateMessage, UserInputError
)

from bot.constants import (
    DEBUG_MODE, DEVLOG_CHANNEL,
    PYTHON_GUILD, SITE_API_KEY,
    SITE_API_URL
)
from bot.utils import chunks

log = logging.getLogger(__name__)


class Events:
    """
    No commands, just event handlers
    """

    def __init__(self, bot: AutoShardedBot):
        self.bot = bot

    async def send_updated_users(self, *users):
        try:
            response = await self.bot.http_session.post(
                url=f"{SITE_API_URL}/user",
                json=list(users),
                headers={"X-API-Key": SITE_API_KEY}
            )

            return await response.json()
        except Exception:
            log.exception(f"Failed to send role updates")
            return {}

    async def on_command_error(self, ctx: Context, e: CommandError):
        command = ctx.command
        parent = None

        if command is not None:
            parent = command.parent

        if parent and command:
            help_command = (self.bot.get_command("help"), parent.name, command.name)
        elif command:
            help_command = (self.bot.get_command("help"), command.name)
        else:
            help_command = (self.bot.get_command("help"),)

        if hasattr(command, "on_error"):
<<<<<<< HEAD
            log.debug(f"Command {command} has a local error handler, ignoring. ")
=======
            log.debug(f"Command {command} has a local error handler, ignoring.")
>>>>>>> f8e78b41
            return

        if isinstance(e, BadArgument):
            await ctx.send(f"Bad argument: {e}\n")
            await ctx.invoke(*help_command)
        elif isinstance(e, UserInputError):
            await ctx.invoke(*help_command)
        elif isinstance(e, NoPrivateMessage):
            await ctx.send("Sorry, this command can't be used in a private message!")
        elif isinstance(e, BotMissingPermissions):
            await ctx.send(
                f"Sorry, it looks like I don't have the permissions I need to do that.\n\n"
                f"Here's what I'm missing: **{e.missing_perms}**"
            )
        elif isinstance(e, CommandInvokeError):
            await ctx.send(
                f"Sorry, an unexpected error occurred. Please let us know!\n\n```{e}```"
            )
            raise e.original
        log.error(f"COMMAND ERROR: '{e}'")

    async def on_ready(self):
        users = []

        for member in self.bot.get_guild(PYTHON_GUILD).members:  # type: Member
            roles = [str(r.id) for r in member.roles]  # type: List[int]

            users.append({
                "user_id": str(member.id),
                "roles": roles,
                "username": member.name,
                "discriminator": member.discriminator
            })

        if users:
            log.debug(f"{len(users)} user roles to be updated")

            data = []  # type: List[dict]

            for chunk in chunks(users, 1000):
                data.append(await self.send_updated_users(*chunk))

            done = {}

            for item in data:
                for key, value in item.items():
                    if key not in done:
                        done[key] = value
                    else:
                        done[key] += value

            if any(done.values()):
                embed = Embed(
                    title="User roles updated"
                )

                for key, value in done.items():
                    if value:
                        embed.add_field(
                            name=key.title(), value=str(value)
                        )

                if not DEBUG_MODE:
                    await self.bot.get_channel(DEVLOG_CHANNEL).send(
                        embed=embed
                    )

    async def on_member_update(self, before: Member, after: Member):
        if before.roles == after.roles and before.name == after.name and before.discriminator == after.discriminator:
            return

        before_role_names = [role.name for role in before.roles]  # type: List[str]
        after_role_names = [role.name for role in after.roles]  # type: List[str]
        role_ids = [str(r.id) for r in after.roles]  # type: List[int]

        log.debug(f"{before.display_name} roles changing from {before_role_names} to {after_role_names}")

        await self.send_updated_users({
            "user_id": str(after.id),
            "roles": role_ids,
            "username": after.name,
            "discriminator": after.discriminator
        })


def setup(bot):
    bot.add_cog(Events(bot))
    log.info("Cog loaded: Events")<|MERGE_RESOLUTION|>--- conflicted
+++ resolved
@@ -53,11 +53,7 @@
             help_command = (self.bot.get_command("help"),)
 
         if hasattr(command, "on_error"):
-<<<<<<< HEAD
-            log.debug(f"Command {command} has a local error handler, ignoring. ")
-=======
             log.debug(f"Command {command} has a local error handler, ignoring.")
->>>>>>> f8e78b41
             return
 
         if isinstance(e, BadArgument):
