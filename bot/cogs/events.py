import logging

from discord import Embed, Member
from discord.ext.commands import (
    AutoShardedBot, BadArgument, BotMissingPermissions,
    CommandError, CommandInvokeError, Context,
    NoPrivateMessage, UserInputError
)

<<<<<<< HEAD
from bot.constants import (
    Channels, Guild, Keys, URLs
)
from bot.utils import chunks
=======
from bot.constants import DEVLOG_CHANNEL, PYTHON_GUILD, SITE_API_KEY, SITE_API_USER_URL
>>>>>>> b96f02a2

log = logging.getLogger(__name__)


class Events:
    """
    No commands, just event handlers
    """

    def __init__(self, bot: AutoShardedBot):
        self.bot = bot

    async def send_updated_users(self, *users, replace_all=False):
        try:
<<<<<<< HEAD
            response = await self.bot.http_session.post(
                url=URLs.site_user_api,
=======
            if replace_all:
                response = await self.bot.http_session.post(
                    url=SITE_API_USER_URL,
                    json=list(users),
                    headers={"X-API-Key": SITE_API_KEY}
                )
            else:
                response = await self.bot.http_session.put(
                    url=SITE_API_USER_URL,
                    json=list(users),
                    headers={"X-API-Key": SITE_API_KEY}
                )

            return await response.json()
        except Exception:
            log.exception(f"Failed to send {len(users)} users")
            return {}

    async def send_delete_users(self, *users):
        try:
            response = await self.bot.http_session.delete(
                url=SITE_API_USER_URL,
>>>>>>> b96f02a2
                json=list(users),
                headers={"X-API-Key": Keys.site_api}
            )

            return await response.json()
        except Exception:
            log.exception(f"Failed to send {len(users)} users")
            return {}

    async def on_command_error(self, ctx: Context, e: CommandError):
        command = ctx.command
        parent = None

        if command is not None:
            parent = command.parent

        if parent and command:
            help_command = (self.bot.get_command("help"), parent.name, command.name)
        elif command:
            help_command = (self.bot.get_command("help"), command.name)
        else:
            help_command = (self.bot.get_command("help"),)

<<<<<<< HEAD
        if hasattr(command, "error"):
=======
        if hasattr(command, "on_error"):
>>>>>>> b96f02a2
            log.debug(f"Command {command} has a local error handler, ignoring.")
            return

        if isinstance(e, BadArgument):
            await ctx.send(f"Bad argument: {e}\n")
            await ctx.invoke(*help_command)
        elif isinstance(e, UserInputError):
            await ctx.invoke(*help_command)
        elif isinstance(e, NoPrivateMessage):
            await ctx.send("Sorry, this command can't be used in a private message!")
        elif isinstance(e, BotMissingPermissions):
            await ctx.send(
                f"Sorry, it looks like I don't have the permissions I need to do that.\n\n"
                f"Here's what I'm missing: **{e.missing_perms}**"
            )
        elif isinstance(e, CommandInvokeError):
            await ctx.send(
                f"Sorry, an unexpected error occurred. Please let us know!\n\n```{e}```"
            )
            raise e.original
        log.error(f"COMMAND ERROR: '{e}'")

    async def on_ready(self):
        users = []

        for member in self.bot.get_guild(Guild.id).members:  # type: Member
            roles = [str(r.id) for r in member.roles]  # type: List[int]

            users.append({
                "user_id": str(member.id),
                "roles": roles,
                "username": member.name,
                "discriminator": member.discriminator
            })

        if users:
            log.debug(f"{len(users)} user roles to be updated")

            done = await self.send_updated_users(*users, replace_all=True)

            if any(done.values()):
                embed = Embed(
                    title="Users updated"
                )

                for key, value in done.items():
                    if value:
                        if key == "deleted_oauth":
                            key = "Deleted (OAuth)"
                        else:
                            key = key.title()

                        embed.add_field(
                            name=key, value=str(value)
                        )

                await self.bot.get_channel(Channels.devlog).send(
                    embed=embed
                )

    async def on_member_update(self, before: Member, after: Member):
        if before.roles == after.roles and before.name == after.name and before.discriminator == after.discriminator:
            return

        before_role_names = [role.name for role in before.roles]  # type: List[str]
        after_role_names = [role.name for role in after.roles]  # type: List[str]
        role_ids = [str(r.id) for r in after.roles]  # type: List[str]

        log.debug(f"{before.display_name} roles changing from {before_role_names} to {after_role_names}")

        changes = await self.send_updated_users({
            "user_id": str(after.id),
            "roles": role_ids,
            "username": after.name,
            "discriminator": after.discriminator
        })

        log.debug(f"User {after.id} updated; changes: {changes}")

    async def on_member_join(self, member: Member):
        role_ids = [str(r.id) for r in member.roles]  # type: List[str]

        changes = await self.send_updated_users({
            "user_id": str(member.id),
            "roles": role_ids,
            "username": member.name,
            "discriminator": member.discriminator
        })

        log.debug(f"User {member.id} joined; changes: {changes}")

    async def on_member_remove(self, member: Member):
        changes = await self.send_delete_users({
            "user_id": str(member.id)
        })

        log.debug(f"User {member.id} left; changes: {changes}")


def setup(bot):
    bot.add_cog(Events(bot))
    log.info("Cog loaded: Events")<|MERGE_RESOLUTION|>--- conflicted
+++ resolved
@@ -7,14 +7,11 @@
     NoPrivateMessage, UserInputError
 )
 
-<<<<<<< HEAD
 from bot.constants import (
     Channels, Guild, Keys, URLs
 )
 from bot.utils import chunks
-=======
-from bot.constants import DEVLOG_CHANNEL, PYTHON_GUILD, SITE_API_KEY, SITE_API_USER_URL
->>>>>>> b96f02a2
+
 
 log = logging.getLogger(__name__)
 
@@ -29,21 +26,17 @@
 
     async def send_updated_users(self, *users, replace_all=False):
         try:
-<<<<<<< HEAD
-            response = await self.bot.http_session.post(
-                url=URLs.site_user_api,
-=======
             if replace_all:
                 response = await self.bot.http_session.post(
-                    url=SITE_API_USER_URL,
+                    url=URLs.site_user_api,
                     json=list(users),
-                    headers={"X-API-Key": SITE_API_KEY}
+                    headers={"X-API-Key": Keys.site_api}
                 )
             else:
                 response = await self.bot.http_session.put(
-                    url=SITE_API_USER_URL,
+                    url=URLs.site_user_api,
                     json=list(users),
-                    headers={"X-API-Key": SITE_API_KEY}
+                    headers={"X-API-Key": Keys.site_api}
                 )
 
             return await response.json()
@@ -54,8 +47,7 @@
     async def send_delete_users(self, *users):
         try:
             response = await self.bot.http_session.delete(
-                url=SITE_API_USER_URL,
->>>>>>> b96f02a2
+                url=URLs.site_user_api,
                 json=list(users),
                 headers={"X-API-Key": Keys.site_api}
             )
@@ -79,11 +71,7 @@
         else:
             help_command = (self.bot.get_command("help"),)
 
-<<<<<<< HEAD
-        if hasattr(command, "error"):
-=======
         if hasattr(command, "on_error"):
->>>>>>> b96f02a2
             log.debug(f"Command {command} has a local error handler, ignoring.")
             return
 
