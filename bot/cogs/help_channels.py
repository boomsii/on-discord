import asyncio
import json
import logging
import random
import typing as t
from collections import deque
from datetime import datetime, timedelta, timezone
from pathlib import Path

import discord
import discord.abc
from discord.ext import commands

from bot import constants
from bot.bot import Bot
from bot.utils import RedisCache, channel as channel_utils
from bot.utils.checks import with_role_check
from bot.utils.scheduling import Scheduler

log = logging.getLogger(__name__)

ASKING_GUIDE_URL = "https://pythondiscord.com/pages/asking-good-questions/"
MAX_CHANNELS_PER_CATEGORY = 50
EXCLUDED_CHANNELS = (constants.Channels.how_to_get_help, constants.Channels.cooldown)

HELP_CHANNEL_TOPIC = """
This is a Python help channel. You can claim your own help channel in the Python Help: Available category.
"""

AVAILABLE_MSG = f"""
This help channel is now **available**, which means that you can claim it by simply typing your \
question into it. Once claimed, the channel will move into the **Python Help: Occupied** category, \
and will be yours until it has been inactive for {constants.HelpChannels.idle_minutes} minutes or \
is closed manually with `!close`. When that happens, it will be set to **dormant** and moved into \
the **Help: Dormant** category.

Try to write the best question you can by providing a detailed description and telling us what \
you've tried already. For more information on asking a good question, \
check out our guide on [asking good questions]({ASKING_GUIDE_URL}).
"""

DORMANT_MSG = f"""
This help channel has been marked as **dormant**, and has been moved into the **Help: Dormant** \
category at the bottom of the channel list. It is no longer possible to send messages in this \
channel until it becomes available again.

If your question wasn't answered yet, you can claim a new help channel from the \
**Help: Available** category by simply asking your question again. Consider rephrasing the \
question to maximize your chance of getting a good answer. If you're not sure how, have a look \
through our guide for [asking a good question]({ASKING_GUIDE_URL}).
"""

CoroutineFunc = t.Callable[..., t.Coroutine]


class HelpChannels(commands.Cog):
    """
    Manage the help channel system of the guild.

    The system is based on a 3-category system:

    Available Category

    * Contains channels which are ready to be occupied by someone who needs help
    * Will always contain `constants.HelpChannels.max_available` channels; refilled automatically
      from the pool of dormant channels
        * Prioritise using the channels which have been dormant for the longest amount of time
        * If there are no more dormant channels, the bot will automatically create a new one
        * If there are no dormant channels to move, helpers will be notified (see `notify()`)
    * When a channel becomes available, the dormant embed will be edited to show `AVAILABLE_MSG`
    * User can only claim a channel at an interval `constants.HelpChannels.claim_minutes`
        * To keep track of cooldowns, user which claimed a channel will have a temporary role

    In Use Category

    * Contains all channels which are occupied by someone needing help
    * Channel moves to dormant category after `constants.HelpChannels.idle_minutes` of being idle
    * Command can prematurely mark a channel as dormant
        * Channel claimant is allowed to use the command
        * Allowed roles for the command are configurable with `constants.HelpChannels.cmd_whitelist`
    * When a channel becomes dormant, an embed with `DORMANT_MSG` will be sent

    Dormant Category

    * Contains channels which aren't in use
    * Channels are used to refill the Available category

    Help channels are named after the chemical elements in `bot/resources/elements.json`.
    """

    # This cache tracks which channels are claimed by which members.
    # RedisCache[discord.TextChannel.id, t.Union[discord.User.id, discord.Member.id]]
    help_channel_claimants = RedisCache()

    # This cache maps a help channel to whether it has had any
    # activity other than the original claimant. True being no other
    # activity and False being other activity.
    # RedisCache[discord.TextChannel.id, bool]
    unanswered = RedisCache()

    # This dictionary maps a help channel to the time it was claimed
    # RedisCache[discord.TextChannel.id, UtcPosixTimestamp]
    claim_times = RedisCache()

    # This cache maps a help channel to original question message in same channel.
    # RedisCache[discord.TextChannel.id, discord.Message.id]
    question_messages = RedisCache()

    def __init__(self, bot: Bot):
        self.bot = bot
        self.scheduler = Scheduler(self.__class__.__name__)

        # Categories
        self.available_category: discord.CategoryChannel = None
        self.in_use_category: discord.CategoryChannel = None
        self.dormant_category: discord.CategoryChannel = None

        # Queues
        self.channel_queue: asyncio.Queue[discord.TextChannel] = None
        self.name_queue: t.Deque[str] = None

        self.name_positions = self.get_names()
        self.last_notification: t.Optional[datetime] = None

        # Asyncio stuff
        self.queue_tasks: t.List[asyncio.Task] = []
        self.ready = asyncio.Event()
        self.on_message_lock = asyncio.Lock()
        self.init_task = self.bot.loop.create_task(self.init_cog())

    def cog_unload(self) -> None:
        """Cancel the init task and scheduled tasks when the cog unloads."""
        log.trace("Cog unload: cancelling the init_cog task")
        self.init_task.cancel()

        log.trace("Cog unload: cancelling the channel queue tasks")
        for task in self.queue_tasks:
            task.cancel()

        self.scheduler.cancel_all()

    def create_channel_queue(self) -> asyncio.Queue:
        """
        Return a queue of dormant channels to use for getting the next available channel.

        The channels are added to the queue in a random order.
        """
        log.trace("Creating the channel queue.")

        channels = list(self.get_category_channels(self.dormant_category))
        random.shuffle(channels)

        log.trace("Populating the channel queue with channels.")
        queue = asyncio.Queue()
        for channel in channels:
            queue.put_nowait(channel)

        return queue

    async def create_dormant(self) -> t.Optional[discord.TextChannel]:
        """
        Create and return a new channel in the Dormant category.

        The new channel will sync its permission overwrites with the category.

        Return None if no more channel names are available.
        """
        log.trace("Getting a name for a new dormant channel.")

        try:
            name = self.name_queue.popleft()
        except IndexError:
            log.debug("No more names available for new dormant channels.")
            return None

        log.debug(f"Creating a new dormant channel named {name}.")
        return await self.dormant_category.create_text_channel(name, topic=HELP_CHANNEL_TOPIC)

    def create_name_queue(self) -> deque:
        """Return a queue of element names to use for creating new channels."""
        log.trace("Creating the chemical element name queue.")

        used_names = self.get_used_names()

        log.trace("Determining the available names.")
        available_names = (name for name in self.name_positions if name not in used_names)

        log.trace("Populating the name queue with names.")
        return deque(available_names)

    async def dormant_check(self, ctx: commands.Context) -> bool:
        """Return True if the user is the help channel claimant or passes the role check."""
        if await self.help_channel_claimants.get(ctx.channel.id) == ctx.author.id:
            log.trace(f"{ctx.author} is the help channel claimant, passing the check for dormant.")
            self.bot.stats.incr("help.dormant_invoke.claimant")
            return True

        log.trace(f"{ctx.author} is not the help channel claimant, checking roles.")
        role_check = with_role_check(ctx, *constants.HelpChannels.cmd_whitelist)

        if role_check:
            self.bot.stats.incr("help.dormant_invoke.staff")

        return role_check

    @commands.command(name="close", aliases=["dormant", "solved"], enabled=False)
    async def close_command(self, ctx: commands.Context) -> None:
        """
        Make the current in-use help channel dormant.

        Make the channel dormant if the user passes the `dormant_check`,
        delete the message that invoked this,
        and reset the send permissions cooldown for the user who started the session.
        """
        log.trace("close command invoked; checking if the channel is in-use.")
        if ctx.channel.category == self.in_use_category:
            if await self.dormant_check(ctx):
                await self.remove_cooldown_role(ctx.author)

                # Ignore missing task when cooldown has passed but the channel still isn't dormant.
                if ctx.author.id in self.scheduler:
                    self.scheduler.cancel(ctx.author.id)

                await self.move_to_dormant(ctx.channel, "command")
                self.scheduler.cancel(ctx.channel.id)
        else:
            log.debug(f"{ctx.author} invoked command 'dormant' outside an in-use help channel")

    async def get_available_candidate(self) -> discord.TextChannel:
        """
        Return a dormant channel to turn into an available channel.

        If no channel is available, wait indefinitely until one becomes available.
        """
        log.trace("Getting an available channel candidate.")

        try:
            channel = self.channel_queue.get_nowait()
        except asyncio.QueueEmpty:
            log.info("No candidate channels in the queue; creating a new channel.")
            channel = await self.create_dormant()

            if not channel:
                log.info("Couldn't create a candidate channel; waiting to get one from the queue.")
                await self.notify()
                channel = await self.wait_for_dormant_channel()

        return channel

    @staticmethod
    def get_clean_channel_name(channel: discord.TextChannel) -> str:
        """Return a clean channel name without status emojis prefix."""
        prefix = constants.HelpChannels.name_prefix
        try:
            # Try to remove the status prefix using the index of the channel prefix
            name = channel.name[channel.name.index(prefix):]
            log.trace(f"The clean name for `{channel}` is `{name}`")
        except ValueError:
            # If, for some reason, the channel name does not contain "help-" fall back gracefully
            log.info(f"Can't get clean name because `{channel}` isn't prefixed by `{prefix}`.")
            name = channel.name

        return name

    @staticmethod
    def is_excluded_channel(channel: discord.abc.GuildChannel) -> bool:
        """Check if a channel should be excluded from the help channel system."""
        return not isinstance(channel, discord.TextChannel) or channel.id in EXCLUDED_CHANNELS

    def get_category_channels(self, category: discord.CategoryChannel) -> t.Iterable[discord.TextChannel]:
        """Yield the text channels of the `category` in an unsorted manner."""
        log.trace(f"Getting text channels in the category '{category}' ({category.id}).")

        # This is faster than using category.channels because the latter sorts them.
        for channel in self.bot.get_guild(constants.Guild.id).channels:
            if channel.category_id == category.id and not self.is_excluded_channel(channel):
                yield channel

    async def get_in_use_time(self, channel_id: int) -> t.Optional[timedelta]:
        """Return the duration `channel_id` has been in use. Return None if it's not in use."""
        log.trace(f"Calculating in use time for channel {channel_id}.")

        claimed_timestamp = await self.claim_times.get(channel_id)
        if claimed_timestamp:
            claimed = datetime.utcfromtimestamp(claimed_timestamp)
            return datetime.utcnow() - claimed

    @staticmethod
    def get_names() -> t.List[str]:
        """
        Return a truncated list of prefixed element names.

        The amount of names is configured with `HelpChannels.max_total_channels`.
        The prefix is configured with `HelpChannels.name_prefix`.
        """
        count = constants.HelpChannels.max_total_channels
        prefix = constants.HelpChannels.name_prefix

        log.trace(f"Getting the first {count} element names from JSON.")

        with Path("bot/resources/elements.json").open(encoding="utf-8") as elements_file:
            all_names = json.load(elements_file)

        if prefix:
            return [prefix + name for name in all_names[:count]]
        else:
            return all_names[:count]

    def get_used_names(self) -> t.Set[str]:
        """Return channel names which are already being used."""
        log.trace("Getting channel names which are already being used.")

        names = set()
        for cat in (self.available_category, self.in_use_category, self.dormant_category):
            for channel in self.get_category_channels(cat):
                names.add(self.get_clean_channel_name(channel))

        if len(names) > MAX_CHANNELS_PER_CATEGORY:
            log.warning(
                f"Too many help channels ({len(names)}) already exist! "
                f"Discord only supports {MAX_CHANNELS_PER_CATEGORY} in a category."
            )

        log.trace(f"Got {len(names)} used names: {names}")
        return names

    @classmethod
    async def get_idle_time(cls, channel: discord.TextChannel) -> t.Optional[int]:
        """
        Return the time elapsed, in seconds, since the last message sent in the `channel`.

        Return None if the channel has no messages.
        """
        log.trace(f"Getting the idle time for #{channel} ({channel.id}).")

        msg = await cls.get_last_message(channel)
        if not msg:
            log.debug(f"No idle time available; #{channel} ({channel.id}) has no messages.")
            return None

        idle_time = (datetime.utcnow() - msg.created_at).seconds

        log.trace(f"#{channel} ({channel.id}) has been idle for {idle_time} seconds.")
        return idle_time

    @staticmethod
    async def get_last_message(channel: discord.TextChannel) -> t.Optional[discord.Message]:
        """Return the last message sent in the channel or None if no messages exist."""
        log.trace(f"Getting the last message in #{channel} ({channel.id}).")

        try:
            return await channel.history(limit=1).next()  # noqa: B305
        except discord.NoMoreItems:
            log.debug(f"No last message available; #{channel} ({channel.id}) has no messages.")
            return None

    async def init_available(self) -> None:
        """Initialise the Available category with channels."""
        log.trace("Initialising the Available category with channels.")

        channels = list(self.get_category_channels(self.available_category))
        missing = constants.HelpChannels.max_available - len(channels)

        # If we've got less than `max_available` channel available, we should add some.
        if missing > 0:
            log.trace(f"Moving {missing} missing channels to the Available category.")
            for _ in range(missing):
                await self.move_to_available()

        # If for some reason we have more than `max_available` channels available,
        # we should move the superfluous ones over to dormant.
        elif missing < 0:
            log.trace(f"Moving {abs(missing)} superfluous available channels over to the Dormant category.")
            for channel in channels[:abs(missing)]:
                await self.move_to_dormant(channel, "auto")

    async def init_categories(self) -> None:
        """Get the help category objects. Remove the cog if retrieval fails."""
        log.trace("Getting the CategoryChannel objects for the help categories.")

        try:
            self.available_category = await channel_utils.try_get_channel(
                constants.Categories.help_available,
                self.bot
            )
            self.in_use_category = await channel_utils.try_get_channel(
                constants.Categories.help_in_use,
                self.bot
            )
            self.dormant_category = await channel_utils.try_get_channel(
                constants.Categories.help_dormant,
                self.bot
            )
        except discord.HTTPException:
            log.exception("Failed to get a category; cog will be removed")
            self.bot.remove_cog(self.qualified_name)

    async def init_cog(self) -> None:
        """Initialise the help channel system."""
        log.trace("Waiting for the guild to be available before initialisation.")
        await self.bot.wait_until_guild_available()

        log.trace("Initialising the cog.")
        await self.init_categories()
        await self.check_cooldowns()

        self.channel_queue = self.create_channel_queue()
        self.name_queue = self.create_name_queue()

        log.trace("Moving or rescheduling in-use channels.")
        for channel in self.get_category_channels(self.in_use_category):
            await self.move_idle_channel(channel, has_task=False)

        # Prevent the command from being used until ready.
        # The ready event wasn't used because channels could change categories between the time
        # the command is invoked and the cog is ready (e.g. if move_idle_channel wasn't called yet).
        # This may confuse users. So would potentially long delays for the cog to become ready.
        self.close_command.enabled = True

        await self.init_available()

        log.info("Cog is ready!")
        self.ready.set()

        self.report_stats()

    def report_stats(self) -> None:
        """Report the channel count stats."""
        total_in_use = sum(1 for _ in self.get_category_channels(self.in_use_category))
        total_available = sum(1 for _ in self.get_category_channels(self.available_category))
        total_dormant = sum(1 for _ in self.get_category_channels(self.dormant_category))

        self.bot.stats.gauge("help.total.in_use", total_in_use)
        self.bot.stats.gauge("help.total.available", total_available)
        self.bot.stats.gauge("help.total.dormant", total_dormant)

    @staticmethod
    def is_claimant(member: discord.Member) -> bool:
        """Return True if `member` has the 'Help Cooldown' role."""
        return any(constants.Roles.help_cooldown == role.id for role in member.roles)

    def match_bot_embed(self, message: t.Optional[discord.Message], description: str) -> bool:
        """Return `True` if the bot's `message`'s embed description matches `description`."""
        if not message or not message.embeds:
            return False

        bot_msg_desc = message.embeds[0].description
        if bot_msg_desc is discord.Embed.Empty:
            log.trace("Last message was a bot embed but it was empty.")
            return False
        return message.author == self.bot.user and bot_msg_desc.strip() == description.strip()

    async def move_idle_channel(self, channel: discord.TextChannel, has_task: bool = True) -> None:
        """
        Make the `channel` dormant if idle or schedule the move if still active.

        If `has_task` is True and rescheduling is required, the extant task to make the channel
        dormant will first be cancelled.
        """
        log.trace(f"Handling in-use channel #{channel} ({channel.id}).")

        if not await self.is_empty(channel):
            idle_seconds = constants.HelpChannels.idle_minutes * 60
        else:
            idle_seconds = constants.HelpChannels.deleted_idle_minutes * 60

        time_elapsed = await self.get_idle_time(channel)

        if time_elapsed is None or time_elapsed >= idle_seconds:
            log.info(
                f"#{channel} ({channel.id}) is idle longer than {idle_seconds} seconds "
                f"and will be made dormant."
            )

            await self.move_to_dormant(channel, "auto")
        else:
            # Cancel the existing task, if any.
            if has_task:
                self.scheduler.cancel(channel.id)

            delay = idle_seconds - time_elapsed
            log.info(
                f"#{channel} ({channel.id}) is still active; "
                f"scheduling it to be moved after {delay} seconds."
            )

            self.scheduler.schedule_later(delay, channel.id, self.move_idle_channel(channel))

    async def move_to_bottom_position(self, channel: discord.TextChannel, category_id: int, **options) -> None:
        """
        Move the `channel` to the bottom position of `category` and edit channel attributes.

        To ensure "stable sorting", we use the `bulk_channel_update` endpoint and provide the current
        positions of the other channels in the category as-is. This should make sure that the channel
        really ends up at the bottom of the category.

        If `options` are provided, the channel will be edited after the move is completed. This is the
        same order of operations that `discord.TextChannel.edit` uses. For information on available
        options, see the documention on `discord.TextChannel.edit`. While possible, position-related
        options should be avoided, as it may interfere with the category move we perform.
        """
        # Get a fresh copy of the category from the bot to avoid the cache mismatch issue we had.
        category = await channel_utils.try_get_channel(category_id, self.bot)

        payload = [{"id": c.id, "position": c.position} for c in category.channels]

        # Calculate the bottom position based on the current highest position in the category. If the
        # category is currently empty, we simply use the current position of the channel to avoid making
        # unnecessary changes to positions in the guild.
        bottom_position = payload[-1]["position"] + 1 if payload else channel.position

        payload.append(
            {
                "id": channel.id,
                "position": bottom_position,
                "parent_id": category.id,
                "lock_permissions": True,
            }
        )

        # We use d.py's method to ensure our request is processed by d.py's rate limit manager
        await self.bot.http.bulk_channel_update(category.guild.id, payload)

        # Now that the channel is moved, we can edit the other attributes
        if options:
            await channel.edit(**options)

    async def move_to_available(self) -> None:
        """Make a channel available."""
        log.trace("Making a channel available.")

        channel = await self.get_available_candidate()
        log.info(f"Making #{channel} ({channel.id}) available.")

        await self.send_available_message(channel)

        log.trace(f"Moving #{channel} ({channel.id}) to the Available category.")

        await self.move_to_bottom_position(
            channel=channel,
            category_id=constants.Categories.help_available,
        )

        self.report_stats()

    async def move_to_dormant(self, channel: discord.TextChannel, caller: str) -> None:
        """
        Make the `channel` dormant.

        A caller argument is provided for metrics.
        """
        log.info(f"Moving #{channel} ({channel.id}) to the Dormant category.")

        await self.help_channel_claimants.delete(channel.id)
        await self.move_to_bottom_position(
            channel=channel,
            category_id=constants.Categories.help_dormant,
        )

        self.bot.stats.incr(f"help.dormant_calls.{caller}")

        in_use_time = await self.get_in_use_time(channel.id)
        if in_use_time:
            self.bot.stats.timing("help.in_use_time", in_use_time)

        unanswered = await self.unanswered.get(channel.id)
        if unanswered:
            self.bot.stats.incr("help.sessions.unanswered")
        elif unanswered is not None:
            self.bot.stats.incr("help.sessions.answered")

        log.trace(f"Position of #{channel} ({channel.id}) is actually {channel.position}.")
        log.trace(f"Sending dormant message for #{channel} ({channel.id}).")
        embed = discord.Embed(description=DORMANT_MSG)
        await channel.send(embed=embed)

        await self.unpin(channel)

        log.trace(f"Pushing #{channel} ({channel.id}) into the channel queue.")
        self.channel_queue.put_nowait(channel)
        self.report_stats()

    async def move_to_in_use(self, channel: discord.TextChannel) -> None:
        """Make a channel in-use and schedule it to be made dormant."""
        log.info(f"Moving #{channel} ({channel.id}) to the In Use category.")

        await self.move_to_bottom_position(
            channel=channel,
            category_id=constants.Categories.help_in_use,
        )

        timeout = constants.HelpChannels.idle_minutes * 60

        log.trace(f"Scheduling #{channel} ({channel.id}) to become dormant in {timeout} sec.")
        self.scheduler.schedule_later(timeout, channel.id, self.move_idle_channel(channel))
        self.report_stats()

    async def notify(self) -> None:
        """
        Send a message notifying about a lack of available help channels.

        Configuration:

        * `HelpChannels.notify` - toggle notifications
        * `HelpChannels.notify_channel` - destination channel for notifications
        * `HelpChannels.notify_minutes` - minimum interval between notifications
        * `HelpChannels.notify_roles` - roles mentioned in notifications
        """
        if not constants.HelpChannels.notify:
            return

        log.trace("Notifying about lack of channels.")

        if self.last_notification:
            elapsed = (datetime.utcnow() - self.last_notification).seconds
            minimum_interval = constants.HelpChannels.notify_minutes * 60
            should_send = elapsed >= minimum_interval
        else:
            should_send = True

        if not should_send:
            log.trace("Notification not sent because it's too recent since the previous one.")
            return

        try:
            log.trace("Sending notification message.")

            channel = self.bot.get_channel(constants.HelpChannels.notify_channel)
            mentions = " ".join(f"<@&{role}>" for role in constants.HelpChannels.notify_roles)
            allowed_roles = [discord.Object(id_) for id_ in constants.HelpChannels.notify_roles]

            message = await channel.send(
                f"{mentions} A new available help channel is needed but there "
                f"are no more dormant ones. Consider freeing up some in-use channels manually by "
                f"using the `{constants.Bot.prefix}dormant` command within the channels.",
                allowed_mentions=discord.AllowedMentions(everyone=False, roles=allowed_roles)
            )

            self.bot.stats.incr("help.out_of_channel_alerts")

            self.last_notification = message.created_at
        except Exception:
            # Handle it here cause this feature isn't critical for the functionality of the system.
            log.exception("Failed to send notification about lack of dormant channels!")

    async def check_for_answer(self, message: discord.Message) -> None:
        """Checks for whether new content in a help channel comes from non-claimants."""
        channel = message.channel

        # Confirm the channel is an in use help channel
        if channel_utils.is_in_category(channel, constants.Categories.help_in_use):
            log.trace(f"Checking if #{channel} ({channel.id}) has been answered.")

            # Check if there is an entry in unanswered
            if await self.unanswered.contains(channel.id):
                claimant_id = await self.help_channel_claimants.get(channel.id)
                if not claimant_id:
                    # The mapping for this channel doesn't exist, we can't do anything.
                    return

                # Check the message did not come from the claimant
                if claimant_id != message.author.id:
                    # Mark the channel as answered
                    await self.unanswered.set(channel.id, False)

    @commands.Cog.listener()
    async def on_message(self, message: discord.Message) -> None:
        """Move an available channel to the In Use category and replace it with a dormant one."""
        if message.author.bot:
            return  # Ignore messages sent by bots.

        channel = message.channel

        await self.check_for_answer(message)

        is_available = channel_utils.is_in_category(channel, constants.Categories.help_available)
        if not is_available or self.is_excluded_channel(channel):
            return  # Ignore messages outside the Available category or in excluded channels.

        log.trace("Waiting for the cog to be ready before processing messages.")
        await self.ready.wait()

        log.trace("Acquiring lock to prevent a channel from being processed twice...")
        async with self.on_message_lock:
            log.trace(f"on_message lock acquired for {message.id}.")

            if not channel_utils.is_in_category(channel, constants.Categories.help_available):
                log.debug(
                    f"Message {message.id} will not make #{channel} ({channel.id}) in-use "
                    f"because another message in the channel already triggered that."
                )
                return

            log.info(f"Channel #{channel} was claimed by `{message.author.id}`.")
            await self.move_to_in_use(channel)
            await self.revoke_send_permissions(message.author)

            await self.pin(message)

            # Add user with channel for dormant check.
            await self.help_channel_claimants.set(channel.id, message.author.id)

            self.bot.stats.incr("help.claimed")

            # Must use a timezone-aware datetime to ensure a correct POSIX timestamp.
            timestamp = datetime.now(timezone.utc).timestamp()
            await self.claim_times.set(channel.id, timestamp)

            await self.unanswered.set(channel.id, True)

            log.trace(f"Releasing on_message lock for {message.id}.")

        # Move a dormant channel to the Available category to fill in the gap.
        # This is done last and outside the lock because it may wait indefinitely for a channel to
        # be put in the queue.
        await self.move_to_available()

    @commands.Cog.listener()
    async def on_message_delete(self, msg: discord.Message) -> None:
        """
        Reschedule an in-use channel to become dormant sooner if the channel is empty.

        The new time for the dormant task is configured with `HelpChannels.deleted_idle_minutes`.
        """
        if not channel_utils.is_in_category(msg.channel, constants.Categories.help_in_use):
            return

        if not await self.is_empty(msg.channel):
            return

        log.info(f"Claimant of #{msg.channel} ({msg.author}) deleted message, channel is empty now. Rescheduling task.")

        # Cancel existing dormant task before scheduling new.
        self.scheduler.cancel(msg.channel.id)

        delay = constants.HelpChannels.deleted_idle_minutes * 60
        self.scheduler.schedule_later(delay, msg.channel.id, self.move_idle_channel(msg.channel))

    async def is_empty(self, channel: discord.TextChannel) -> bool:
        """Return True if there's an AVAILABLE_MSG and the messages leading up are bot messages."""
        log.trace(f"Checking if #{channel} ({channel.id}) is empty.")

        # A limit of 100 results in a single API call.
        # If AVAILABLE_MSG isn't found within 100 messages, then assume the channel is not empty.
        # Not gonna do an extensive search for it cause it's too expensive.
        async for msg in channel.history(limit=100):
            if not msg.author.bot:
                log.trace(f"#{channel} ({channel.id}) has a non-bot message.")
                return False

            if self.match_bot_embed(msg, AVAILABLE_MSG):
                log.trace(f"#{channel} ({channel.id}) has the available message embed.")
                return True

        return False

    async def check_cooldowns(self) -> None:
        """Remove expired cooldowns and re-schedule active ones."""
        log.trace("Checking all cooldowns to remove or re-schedule them.")
        guild = self.bot.get_guild(constants.Guild.id)
        cooldown = constants.HelpChannels.claim_minutes * 60

        for channel_id, member_id in await self.help_channel_claimants.items():
            member = guild.get_member(member_id)
            if not member:
                continue  # Member probably left the guild.

            in_use_time = await self.get_in_use_time(channel_id)

            if not in_use_time or in_use_time.seconds > cooldown:
                # Remove the role if no claim time could be retrieved or if the cooldown expired.
                # Since the channel is in the claimants cache, it is definitely strange for a time
                # to not exist. However, it isn't a reason to keep the user stuck with a cooldown.
                await self.remove_cooldown_role(member)
            else:
                # The member is still on a cooldown; re-schedule it for the remaining time.
                delay = cooldown - in_use_time.seconds
                self.scheduler.schedule_later(delay, member.id, self.remove_cooldown_role(member))

    async def add_cooldown_role(self, member: discord.Member) -> None:
        """Add the help cooldown role to `member`."""
        log.trace(f"Adding cooldown role for {member} ({member.id}).")
        await self._change_cooldown_role(member, member.add_roles)

    async def remove_cooldown_role(self, member: discord.Member) -> None:
        """Remove the help cooldown role from `member`."""
        log.trace(f"Removing cooldown role for {member} ({member.id}).")
        await self._change_cooldown_role(member, member.remove_roles)

    async def _change_cooldown_role(self, member: discord.Member, coro_func: CoroutineFunc) -> None:
        """
        Change `member`'s cooldown role via awaiting `coro_func` and handle errors.

        `coro_func` is intended to be `discord.Member.add_roles` or `discord.Member.remove_roles`.
        """
        guild = self.bot.get_guild(constants.Guild.id)
        role = guild.get_role(constants.Roles.help_cooldown)
        if role is None:
            log.warning(f"Help cooldown role ({constants.Roles.help_cooldown}) could not be found!")
            return

        try:
            await coro_func(role)
        except discord.NotFound:
            log.debug(f"Failed to change role for {member} ({member.id}): member not found")
        except discord.Forbidden:
            log.debug(
                f"Forbidden to change role for {member} ({member.id}); "
                f"possibly due to role hierarchy"
            )
        except discord.HTTPException as e:
            log.error(f"Failed to change role for {member} ({member.id}): {e.status} {e.code}")

    async def revoke_send_permissions(self, member: discord.Member) -> None:
        """
        Disallow `member` to send messages in the Available category for a certain time.

        The time until permissions are reinstated can be configured with
        `HelpChannels.claim_minutes`.
        """
        log.trace(
            f"Revoking {member}'s ({member.id}) send message permissions in the Available category."
        )

        await self.add_cooldown_role(member)

        # Cancel the existing task, if any.
        # Would mean the user somehow bypassed the lack of permissions (e.g. user is guild owner).
        if member.id in self.scheduler:
            self.scheduler.cancel(member.id)

        delay = constants.HelpChannels.claim_minutes * 60
        self.scheduler.schedule_later(delay, member.id, self.remove_cooldown_role(member))

    async def send_available_message(self, channel: discord.TextChannel) -> None:
        """Send the available message by editing a dormant message or sending a new message."""
        channel_info = f"#{channel} ({channel.id})"
        log.trace(f"Sending available message in {channel_info}.")

        embed = discord.Embed(description=AVAILABLE_MSG)

        msg = await self.get_last_message(channel)
        if self.match_bot_embed(msg, DORMANT_MSG):
            log.trace(f"Found dormant message {msg.id} in {channel_info}; editing it.")
            await msg.edit(embed=embed)
        else:
            log.trace(f"Dormant message not found in {channel_info}; sending a new message.")
            await channel.send(embed=embed)

<<<<<<< HEAD
=======
    async def try_get_channel(self, channel_id: int) -> discord.abc.GuildChannel:
        """Attempt to get or fetch a channel and return it."""
        log.trace(f"Getting the channel {channel_id}.")

        channel = self.bot.get_channel(channel_id)
        if not channel:
            log.debug(f"Channel {channel_id} is not in cache; fetching from API.")
            channel = await self.bot.fetch_channel(channel_id)

        log.trace(f"Channel #{channel} ({channel_id}) retrieved.")
        return channel

    async def pin_wrapper(self, msg_id: int, channel: discord.TextChannel, *, pin: bool) -> bool:
        """
        Pin message `msg_id` in `channel` if `pin` is True or unpin if it's False.

        Return True if successful and False otherwise.
        """
        channel_str = f"#{channel} ({channel.id})"
        if pin:
            func = self.bot.http.pin_message
            verb = "pin"
        else:
            func = self.bot.http.unpin_message
            verb = "unpin"

        try:
            await func(channel.id, msg_id)
        except discord.HTTPException as e:
            if e.code == 10008:
                log.debug(f"Message {msg_id} in {channel_str} doesn't exist; can't {verb}.")
            else:
                log.exception(
                    f"Error {verb}ning message {msg_id} in {channel_str}: {e.status} ({e.code})"
                )
            return False
        else:
            log.trace(f"{verb.capitalize()}ned message {msg_id} in {channel_str}.")
            return True

    async def pin(self, message: discord.Message) -> None:
        """Pin an initial question `message` and store it in a cache."""
        if await self.pin_wrapper(message.id, message.channel, pin=True):
            await self.question_messages.set(message.channel.id, message.id)

    async def unpin(self, channel: discord.TextChannel) -> None:
        """Unpin the initial question message sent in `channel`."""
        msg_id = await self.question_messages.pop(channel.id)
        if msg_id is None:
            log.debug(f"#{channel} ({channel.id}) doesn't have a message pinned.")
        else:
            await self.pin_wrapper(msg_id, channel, pin=False)

>>>>>>> 3cd4c92b
    async def wait_for_dormant_channel(self) -> discord.TextChannel:
        """Wait for a dormant channel to become available in the queue and return it."""
        log.trace("Waiting for a dormant channel.")

        task = asyncio.create_task(self.channel_queue.get())
        self.queue_tasks.append(task)
        channel = await task

        log.trace(f"Channel #{channel} ({channel.id}) finally retrieved from the queue.")
        self.queue_tasks.remove(task)

        return channel


def validate_config() -> None:
    """Raise a ValueError if the cog's config is invalid."""
    log.trace("Validating config.")
    total = constants.HelpChannels.max_total_channels
    available = constants.HelpChannels.max_available

    if total == 0 or available == 0:
        raise ValueError("max_total_channels and max_available and must be greater than 0.")

    if total < available:
        raise ValueError(
            f"max_total_channels ({total}) must be greater than or equal to max_available "
            f"({available})."
        )

    if total > MAX_CHANNELS_PER_CATEGORY:
        raise ValueError(
            f"max_total_channels ({total}) must be less than or equal to "
            f"{MAX_CHANNELS_PER_CATEGORY} due to Discord's limit on channels per category."
        )


def setup(bot: Bot) -> None:
    """Load the HelpChannels cog."""
    try:
        validate_config()
    except ValueError as e:
        log.error(f"HelpChannels cog will not be loaded due to misconfiguration: {e}")
    else:
        bot.add_cog(HelpChannels(bot))<|MERGE_RESOLUTION|>--- conflicted
+++ resolved
@@ -847,20 +847,6 @@
             log.trace(f"Dormant message not found in {channel_info}; sending a new message.")
             await channel.send(embed=embed)
 
-<<<<<<< HEAD
-=======
-    async def try_get_channel(self, channel_id: int) -> discord.abc.GuildChannel:
-        """Attempt to get or fetch a channel and return it."""
-        log.trace(f"Getting the channel {channel_id}.")
-
-        channel = self.bot.get_channel(channel_id)
-        if not channel:
-            log.debug(f"Channel {channel_id} is not in cache; fetching from API.")
-            channel = await self.bot.fetch_channel(channel_id)
-
-        log.trace(f"Channel #{channel} ({channel_id}) retrieved.")
-        return channel
-
     async def pin_wrapper(self, msg_id: int, channel: discord.TextChannel, *, pin: bool) -> bool:
         """
         Pin message `msg_id` in `channel` if `pin` is True or unpin if it's False.
@@ -902,7 +888,6 @@
         else:
             await self.pin_wrapper(msg_id, channel, pin=False)
 
->>>>>>> 3cd4c92b
     async def wait_for_dormant_channel(self) -> discord.TextChannel:
         """Wait for a dormant channel to become available in the queue and return it."""
         log.trace("Waiting for a dormant channel.")
