--- conflicted
+++ resolved
@@ -45,13 +45,8 @@
         await self.list_watched_users(ctx, update_cache)
 
     @bigbrother_group.command(name='watch', aliases=('w',))
-<<<<<<< HEAD
-    @with_role(Roles.owner, Roles.admin, Roles.moderator)
+    @with_role(*MODERATION_ROLES)
     async def watch_command(self, ctx: Context, user: Union[User, ProxyUser], *, reason: str) -> None:
-=======
-    @with_role(*MODERATION_ROLES)
-    async def watch_command(self, ctx: Context, user: Union[User, proxy_user], *, reason: str) -> None:
->>>>>>> 3953aad9
         """
         Relay messages sent by the given `user` to the `#big-brother` channel.
 
@@ -97,13 +92,8 @@
         await ctx.send(msg)
 
     @bigbrother_group.command(name='unwatch', aliases=('uw',))
-<<<<<<< HEAD
-    @with_role(Roles.owner, Roles.admin, Roles.moderator)
+    @with_role(*MODERATION_ROLES)
     async def unwatch_command(self, ctx: Context, user: Union[User, ProxyUser], *, reason: str) -> None:
-=======
-    @with_role(*MODERATION_ROLES)
-    async def unwatch_command(self, ctx: Context, user: Union[User, proxy_user], *, reason: str) -> None:
->>>>>>> 3953aad9
         """Stop relaying messages by the given `user`."""
         active_watches = await self.bot.api_client.get(
             self.api_endpoint,
