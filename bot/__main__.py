<<<<<<< HEAD
# coding=utf-8
=======
import os

>>>>>>> d641ca86
from aiohttp import AsyncResolver, ClientSession, TCPConnector
from discord import Game
from discord.ext.commands import AutoShardedBot, when_mentioned_or

from bot.constants import Bot
from bot.formatter import Formatter

bot = AutoShardedBot(
    command_prefix=when_mentioned_or(
        "self.", "bot."
    ),
    activity=Game(
        name="Help: bot.help()"
    ),
    help_attrs={
        "name": "help()",
        "aliases": ["help"]
    },
    formatter=Formatter(),
    case_insensitive=True
)

# Global aiohttp session for all cogs - uses asyncio for DNS resolution instead of threads, so we don't *spam threads*
bot.http_session = ClientSession(connector=TCPConnector(resolver=AsyncResolver()))

# Internal/debug
bot.load_extension("bot.cogs.logging")
bot.load_extension("bot.cogs.security")
bot.load_extension("bot.cogs.events")


# Commands, etc
bot.load_extension("bot.cogs.bot")
bot.load_extension("bot.cogs.cogs")
bot.load_extension("bot.cogs.clickup")
bot.load_extension("bot.cogs.deployment")
bot.load_extension("bot.cogs.eval")
bot.load_extension("bot.cogs.fun")
bot.load_extension("bot.cogs.hiphopify")
# bot.load_extension("bot.cogs.math")
bot.load_extension("bot.cogs.tags")
bot.load_extension("bot.cogs.verification")

bot.run(Bot.token)

bot.http_session.close()  # Close the aiohttp session when the bot finishes running<|MERGE_RESOLUTION|>--- conflicted
+++ resolved
@@ -1,9 +1,3 @@
-<<<<<<< HEAD
-# coding=utf-8
-=======
-import os
-
->>>>>>> d641ca86
 from aiohttp import AsyncResolver, ClientSession, TCPConnector
 from discord import Game
 from discord.ext.commands import AutoShardedBot, when_mentioned_or
