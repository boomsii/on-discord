<<<<<<< HEAD
=======
import logging
import os
import socket

>>>>>>> b96f02a2
from aiohttp import AsyncResolver, ClientSession, TCPConnector
from discord import Game
from discord.ext.commands import AutoShardedBot, when_mentioned_or

<<<<<<< HEAD
from bot.constants import Bot
=======
from bot.constants import CLICKUP_KEY, DEBUG_MODE
>>>>>>> b96f02a2
from bot.formatter import Formatter

log = logging.getLogger(__name__)

bot = AutoShardedBot(
    command_prefix=when_mentioned_or(
        "self.", "bot."
    ),
    activity=Game(
        name="Help: bot.help()"
    ),
    help_attrs={
        "name": "help()",
        "aliases": ["help"]
    },
    formatter=Formatter(),
    case_insensitive=True
)

# Global aiohttp session for all cogs - uses asyncio for DNS resolution instead of threads, so we don't *spam threads*
if DEBUG_MODE:
    bot.http_session = ClientSession(
        connector=TCPConnector(
            resolver=AsyncResolver(),
            family=socket.AF_INET,  # Force aiohttp to use AF_INET if this is a local session. Prevents crashes.
            verify_ssl=False,
        )
    )
else:
    bot.http_session = ClientSession(connector=TCPConnector(resolver=AsyncResolver()))

# Internal/debug
bot.load_extension("bot.cogs.logging")
bot.load_extension("bot.cogs.security")
bot.load_extension("bot.cogs.events")


# Commands, etc
bot.load_extension("bot.cogs.bot")
bot.load_extension("bot.cogs.cogs")

# Local setups usually don't have the clickup key set,
# and loading the cog would simply spam errors in the console.
if CLICKUP_KEY is not None:
    bot.load_extension("bot.cogs.clickup")
else:
    log.warning("`CLICKUP_KEY` not set in the environment, not loading the ClickUp cog.")

bot.load_extension("bot.cogs.deployment")
bot.load_extension("bot.cogs.eval")
bot.load_extension("bot.cogs.fun")
bot.load_extension("bot.cogs.hiphopify")
bot.load_extension("bot.cogs.tags")
bot.load_extension("bot.cogs.verification")

bot.run(Bot.token)

bot.http_session.close()  # Close the aiohttp session when the bot finishes running<|MERGE_RESOLUTION|>--- conflicted
+++ resolved
@@ -1,19 +1,12 @@
-<<<<<<< HEAD
-=======
 import logging
 import os
 import socket
 
->>>>>>> b96f02a2
 from aiohttp import AsyncResolver, ClientSession, TCPConnector
 from discord import Game
 from discord.ext.commands import AutoShardedBot, when_mentioned_or
 
-<<<<<<< HEAD
-from bot.constants import Bot
-=======
-from bot.constants import CLICKUP_KEY, DEBUG_MODE
->>>>>>> b96f02a2
+from bot.constants import Bot, ClickUp, DEBUG_MODE
 from bot.formatter import Formatter
 
 log = logging.getLogger(__name__)
@@ -57,7 +50,7 @@
 
 # Local setups usually don't have the clickup key set,
 # and loading the cog would simply spam errors in the console.
-if CLICKUP_KEY is not None:
+if ClickUp.key is not None:
     bot.load_extension("bot.cogs.clickup")
 else:
     log.warning("`CLICKUP_KEY` not set in the environment, not loading the ClickUp cog.")
