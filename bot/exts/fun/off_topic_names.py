import asyncio
import difflib
import json
import random
from datetime import timedelta
from functools import partial
from typing import Optional

import arrow
<<<<<<< HEAD
from discord import ButtonStyle, Colour, Embed, Interaction
from discord.ext.commands import Cog, Context, group, has_any_role
from discord.ui import Button, View
from discord.utils import sleep_until
=======
from disnake import Colour, Embed
from disnake.ext.commands import Cog, Context, group, has_any_role
from disnake.utils import sleep_until
>>>>>>> acaae30d

from bot.api import ResponseCodeError
from bot.bot import Bot
from bot.constants import Channels, MODERATION_ROLES, NEGATIVE_REPLIES
from bot.converters import OffTopicName
from bot.log import get_logger
from bot.pagination import LinePaginator
from bot.utils import scheduling

CHANNELS = (Channels.off_topic_0, Channels.off_topic_1, Channels.off_topic_2)

# In case, the off-topic channel name format is modified.
OTN_FORMATTER = "ot{number}-{name}"
OT_NUMBER_INDEX = 2
NAME_START_INDEX = 4

log = get_logger(__name__)


async def update_names(bot: Bot) -> None:
    """Background updater task that performs the daily channel name update."""
    while True:
        # Since we truncate the compute timedelta to seconds, we add one second to ensure
        # we go past midnight in the `seconds_to_sleep` set below.
        today_at_midnight = arrow.utcnow().replace(microsecond=0, second=0, minute=0, hour=0)
        next_midnight = today_at_midnight + timedelta(days=1)
        await sleep_until(next_midnight.datetime)

        try:
            channel_0_name, channel_1_name, channel_2_name = await bot.api_client.get(
                'bot/off-topic-channel-names', params={'random_items': 3}
            )
        except ResponseCodeError as e:
            log.error(f"Failed to get new off-topic channel names: code {e.response.status}")
            continue
        channel_0, channel_1, channel_2 = (bot.get_channel(channel_id) for channel_id in CHANNELS)

        await channel_0.edit(name=OTN_FORMATTER.format(number=0, name=channel_0_name))
        await channel_1.edit(name=OTN_FORMATTER.format(number=1, name=channel_1_name))
        await channel_2.edit(name=OTN_FORMATTER.format(number=2, name=channel_2_name))

        log.debug(
            "Updated off-topic channel names to"
            f" {channel_0_name}, {channel_1_name} and {channel_2_name}"
        )


class OffTopicNames(Cog):
    """Commands related to managing the off-topic category channel names."""

    def __init__(self, bot: Bot):
        self.bot = bot
        self.updater_task = None

        scheduling.create_task(self.init_offtopic_updater(), event_loop=self.bot.loop)

    def cog_unload(self) -> None:
        """Cancel any running updater tasks on cog unload."""
        if self.updater_task is not None:
            self.updater_task.cancel()

    async def init_offtopic_updater(self) -> None:
        """Start off-topic channel updating event loop if it hasn't already started."""
        await self.bot.wait_until_guild_available()
        if self.updater_task is None:
            coro = update_names(self.bot)
            self.updater_task = scheduling.create_task(coro, event_loop=self.bot.loop)

    async def toggle_ot_name_activity(self, ctx: Context, name: str, active: bool) -> None:
        """Toggle active attribute for an off-topic name."""
        data = {
            "active": active
        }
        await self.bot.api_client.patch(f"bot/off-topic-channel-names/{name}", data=data)
        await ctx.send(f"Off-topic name `{name}` has been {'activated' if active else 'deactivated'}.")

    async def list_ot_names(self, ctx: Context, active: bool = True) -> None:
        """Send an embed containing active/deactivated off-topic channel names."""
        result = await self.bot.api_client.get('bot/off-topic-channel-names', params={'active': json.dumps(active)})
        lines = sorted(f"• {name}" for name in result)
        embed = Embed(
            title=f"{'Active' if active else 'Deactivated'} off-topic names (`{len(result)}` total)",
            colour=Colour.blue()
        )
        if result:
            await LinePaginator.paginate(lines, ctx, embed, max_size=400, empty=False)
        else:
            embed.description = "Hmmm, seems like there's nothing here yet."
            await ctx.send(embed=embed)

    @group(name='otname', aliases=('otnames', 'otn'), invoke_without_command=True)
    @has_any_role(*MODERATION_ROLES)
    async def otname_group(self, ctx: Context) -> None:
        """Add or list items from the off-topic channel name rotation."""
        await ctx.send_help(ctx.command)

    @otname_group.command(name='add', aliases=('a',))
    @has_any_role(*MODERATION_ROLES)
    async def add_command(self, ctx: Context, *, name: OffTopicName) -> None:
        """
        Adds a new off-topic name to the rotation.

        The name is not added if it is too similar to an existing name.
        """
        existing_names = await self.bot.api_client.get('bot/off-topic-channel-names')
        close_match = difflib.get_close_matches(name, existing_names, n=1, cutoff=0.8)

        if close_match:
            match = close_match[0]
            log.info(
                f"{ctx.author} tried to add channel name '{name}' but it was too similar to '{match}'"
            )
            await ctx.send(
                f":x: The channel name `{name}` is too similar to `{match}`, and thus was not added. "
                "Use `!otn forceadd` to override this check."
            )
        else:
            await self._add_name(ctx, name)

    @otname_group.command(name='forceadd', aliases=('fa',))
    @has_any_role(*MODERATION_ROLES)
    async def force_add_command(self, ctx: Context, *, name: OffTopicName) -> None:
        """Forcefully adds a new off-topic name to the rotation."""
        await self._add_name(ctx, name)

    async def _add_name(self, ctx: Context, name: str) -> None:
        """Adds an off-topic channel name to the site storage."""
        await self.bot.api_client.post('bot/off-topic-channel-names', params={'name': name})

        log.info(f"{ctx.author} added the off-topic channel name '{name}'")
        await ctx.send(f":ok_hand: Added `{name}` to the names list.")

    @otname_group.command(name='delete', aliases=('remove', 'rm', 'del', 'd'))
    @has_any_role(*MODERATION_ROLES)
    async def delete_command(self, ctx: Context, *, name: OffTopicName) -> None:
        """Removes a off-topic name from the rotation."""
        await self.bot.api_client.delete(f'bot/off-topic-channel-names/{name}')

        log.info(f"{ctx.author} deleted the off-topic channel name '{name}'")
        await ctx.send(f":ok_hand: Removed `{name}` from the names list.")

    @otname_group.command(name='activate', aliases=('whitelist',))
    @has_any_role(*MODERATION_ROLES)
    async def activate_ot_name(self, ctx: Context, name: OffTopicName) -> None:
        """Activate an existing off-topic name."""
        await self.toggle_ot_name_activity(ctx, name, True)

    @otname_group.command(name='deactivate', aliases=('blacklist',))
    @has_any_role(*MODERATION_ROLES)
    async def de_activate_ot_name(self, ctx: Context, name: OffTopicName) -> None:
        """Deactivate a specific off-topic name."""
        await self.toggle_ot_name_activity(ctx, name, False)

    @otname_group.command(name='reroll')
    @has_any_role(*MODERATION_ROLES)
    async def re_roll_command(self, ctx: Context, ot_channel_index: Optional[int] = None) -> None:
        """
        Re-roll an off-topic name for a specific off-topic channel and deactivate the current name.

        ot_channel_index: [0, 1, 2, ...]
        """
        if ot_channel_index is not None:
            try:
                channel = self.bot.get_channel(CHANNELS[ot_channel_index])
            except IndexError:
                await ctx.send(f":x: No off-topic channel found with index {ot_channel_index}.")
                return
        elif ctx.channel.id in CHANNELS:
            channel = ctx.channel

        else:
            await ctx.send("Please specify channel for which the off-topic name should be re-rolled.")
            return

        old_channel_name = channel.name
        old_ot_name = old_channel_name[NAME_START_INDEX:]  # ot1-name-of-ot -> name-of-ot

        await self.de_activate_ot_name(ctx, old_ot_name)

        response = await self.bot.api_client.get(
            'bot/off-topic-channel-names', params={'random_items': 1}
        )
        try:
            new_channel_name = response[0]
        except IndexError:
            await ctx.send("Out of active off-topic names. Add new names to reroll.")
            return

        async def rename_channel() -> None:
            """Rename off-topic channel and log events."""
            await channel.edit(
                name=OTN_FORMATTER.format(number=old_channel_name[OT_NUMBER_INDEX], name=new_channel_name)
            )
            log.info(
                f"{ctx.author} Off-topic channel re-named from `{old_ot_name}` "
                f"to `{new_channel_name}`."
            )

            await ctx.message.reply(
                f":ok_hand: Off-topic channel re-named from `{old_ot_name}` "
                f"to `{new_channel_name}`. "
            )

        try:
            await asyncio.wait_for(
                rename_channel(),
                3
            )
        except asyncio.TimeoutError:
            # Channel rename endpoint rate limited. The task was cancelled by asyncio.
            btn_yes = Button(label="Yes", style=ButtonStyle.success)
            btn_no = Button(label="No", style=ButtonStyle.danger)

            embed = Embed(
                title=random.choice(NEGATIVE_REPLIES),
                description=(
                    "Re-naming the channel is being rate-limited. "
                    "Would you like to schedule an asyncio task to rename the channel within the current bot session ?"
                ),
                colour=Colour.blurple()
            )

            async def btn_call_back(schedule: bool, interaction: Interaction) -> None:
                if ctx.author != interaction.user:
                    log.info("User is not author, skipping.")
                    return
                message = interaction.message

                embed.description = (
                    "Scheduled a channel re-name process within the current bot session."
                    if schedule
                    else
                    "Channel not re-named due to rate limit. Please try again later."
                )
                await message.edit(embed=embed, view=None)

                if schedule:
                    await rename_channel()

            btn_yes.callback = partial(btn_call_back, True)
            btn_no.callback = partial(btn_call_back, False)

            view = View()
            view.add_item(btn_yes)
            view.add_item(btn_no)

            await ctx.message.reply(embed=embed, view=view)

    @otname_group.group(name='list', aliases=('l',), invoke_without_command=True)
    @has_any_role(*MODERATION_ROLES)
    async def list_command(self, ctx: Context) -> None:
        """
        Lists all currently known off-topic channel names in a paginator.

        Restricted to Moderator and above to not spoil the surprise.
        """
        await self.active_otnames_command(ctx)

    @list_command.command(name='active', aliases=('a',))
    @has_any_role(*MODERATION_ROLES)
    async def active_otnames_command(self, ctx: Context) -> None:
        """List active off-topic channel names."""
        await self.list_ot_names(ctx, True)

    @list_command.command(name='deactivated', aliases=('d',))
    @has_any_role(*MODERATION_ROLES)
    async def deactivated_otnames_command(self, ctx: Context) -> None:
        """List deactivated off-topic channel names."""
        await self.list_ot_names(ctx, False)

    @otname_group.command(name='search', aliases=('s',))
    @has_any_role(*MODERATION_ROLES)
    async def search_command(self, ctx: Context, *, query: OffTopicName) -> None:
        """Search for an off-topic name."""
        query = OffTopicName.translate_name(query, from_unicode=False).lower()

        # Map normalized names to returned names for search purposes
        result = {
            OffTopicName.translate_name(name, from_unicode=False).lower(): name
            for name in await self.bot.api_client.get('bot/off-topic-channel-names')
        }

        # Search normalized keys
        in_matches = {name for name in result.keys() if query in name}
        close_matches = difflib.get_close_matches(query, result.keys(), n=10, cutoff=0.70)

        # Send Results
        lines = sorted(f"• {result[name]}" for name in in_matches.union(close_matches))
        embed = Embed(
            title="Query results",
            colour=Colour.blue()
        )

        if lines:
            await LinePaginator.paginate(lines, ctx, embed, max_size=400, empty=False)
        else:
            embed.description = "Nothing found."
            await ctx.send(embed=embed)


def setup(bot: Bot) -> None:
    """Load the OffTopicNames cog."""
    bot.add_cog(OffTopicNames(bot))<|MERGE_RESOLUTION|>--- conflicted
+++ resolved
@@ -7,16 +7,10 @@
 from typing import Optional
 
 import arrow
-<<<<<<< HEAD
-from discord import ButtonStyle, Colour, Embed, Interaction
-from discord.ext.commands import Cog, Context, group, has_any_role
-from discord.ui import Button, View
-from discord.utils import sleep_until
-=======
-from disnake import Colour, Embed
+from disnake import ButtonStyle, Colour, Embed, Interaction
 from disnake.ext.commands import Cog, Context, group, has_any_role
+from disnake.ui import Button, View
 from disnake.utils import sleep_until
->>>>>>> acaae30d
 
 from bot.api import ResponseCodeError
 from bot.bot import Bot
