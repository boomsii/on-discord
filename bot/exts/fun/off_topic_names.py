--- conflicted
+++ resolved
@@ -1,11 +1,7 @@
 import difflib
-<<<<<<< HEAD
 import logging
 from datetime import datetime, timedelta
 from typing import Optional
-=======
-from datetime import timedelta
->>>>>>> 24d0c4e8
 
 import arrow
 from discord import Colour, Embed
@@ -21,17 +17,13 @@
 from bot.utils import scheduling
 
 CHANNELS = (Channels.off_topic_0, Channels.off_topic_1, Channels.off_topic_2)
-<<<<<<< HEAD
 
 # In case, the off topic channel name format is modified.
 OTN_FORMATTER = "ot{number}-{name}"
 OT_NUMBER_INDEX = OTN_FORMATTER.index("{number}")
 NAME_START_INDEX = OTN_FORMATTER.index("{name}")
 
-log = logging.getLogger(__name__)
-=======
 log = get_logger(__name__)
->>>>>>> 24d0c4e8
 
 
 async def update_names(bot: Bot) -> None:
