import textwrap
import typing as t
from datetime import timedelta

import arrow
import discord
from dateutil.relativedelta import relativedelta
from discord import Member
from discord.ext import commands
from discord.ext.commands import Context, command

from bot import constants
from bot.bot import Bot
from bot.constants import Channels, Event
from bot.converters import Age, Duration, DurationOrExpiry, MemberOrUser, UnambiguousMemberOrUser
from bot.decorators import ensure_future_timestamp, respect_role_hierarchy
from bot.exts.moderation.infraction import _utils
from bot.exts.moderation.infraction._scheduler import InfractionScheduler
from bot.log import get_logger
from bot.utils.channel import is_mod_channel
from bot.utils.members import get_or_fetch_member
from bot.utils.messages import format_user

log = get_logger(__name__)

if t.TYPE_CHECKING:
    from bot.exts.moderation.clean import Clean
    from bot.exts.moderation.infraction.management import ModManagement
    from bot.exts.moderation.watchchannels.bigbrother import BigBrother


<<<<<<< HEAD
# Comp ban
LINK_PASSWORD = "https://support.discord.com/hc/en-us/articles/218410947-I-forgot-my-Password-Where-can-I-set-a-new-one"
LINK_2FA = "https://support.discord.com/hc/en-us/articles/219576828-Setting-up-Two-Factor-Authentication"
COMP_BAN_REASON = (
    "Your account has been used to send links to a phishing website. You have been automatically banned. "
    "If you are not aware of sending them, that means your account has been compromised.\n\n"

    f"Here is a guide from Discord on [how to change your password]({LINK_PASSWORD}).\n\n"

    f"We also highly recommend that you [enable 2 factor authentication on your account]({LINK_2FA}), "
    "for heightened security.\n\n"

    "Once you have changed your password, feel free to follow the instructions at the bottom of "
    "this message to appeal your ban."
)
COMP_BAN_DURATION = timedelta(days=4)
=======
MAXIMUM_TIMEOUT_DAYS = timedelta(days=28)
TIMEOUT_CAP_MESSAGE = (
    f"The timeout for {{0}} can't be longer than {MAXIMUM_TIMEOUT_DAYS.days} days."
    " I'll pretend that's what you meant."
)
>>>>>>> a7002536


class Infractions(InfractionScheduler, commands.Cog):
    """Apply and pardon infractions on users for moderation purposes."""

    category = "Moderation"
    category_description = "Server moderation tools."

    def __init__(self, bot: Bot):
        super().__init__(bot, supported_infractions={"ban", "kick", "timeout", "note", "warning", "voice_mute"})

        self.category = "Moderation"
        self._voice_verified_role = discord.Object(constants.Roles.voice_verified)

    # region: Permanent infractions

    @command(aliases=("warning",))
    async def warn(self, ctx: Context, user: UnambiguousMemberOrUser, *, reason: t.Optional[str] = None) -> None:
        """Warn a user for the given reason."""
        if not isinstance(user, Member):
            await ctx.send(":x: The user doesn't appear to be on the server.")
            return

        infraction = await _utils.post_infraction(ctx, user, "warning", reason, active=False)
        if infraction is None:
            return

        await self.apply_infraction(ctx, infraction, user)

    @command()
    async def kick(self, ctx: Context, user: UnambiguousMemberOrUser, *, reason: t.Optional[str] = None) -> None:
        """Kick a user for the given reason."""
        if not isinstance(user, Member):
            await ctx.send(":x: The user doesn't appear to be on the server.")
            return

        await self.apply_kick(ctx, user, reason)

    @command()
    @ensure_future_timestamp(timestamp_arg=3)
    async def ban(
        self,
        ctx: Context,
        user: UnambiguousMemberOrUser,
        duration_or_expiry: t.Optional[DurationOrExpiry] = None,
        *,
        reason: t.Optional[str] = None
    ) -> None:
        """
        Permanently ban a `user` for the given `reason` and stop watching them with Big Brother.

        If a duration is specified, it temporarily bans the `user` for the given duration.
        Alternatively, an ISO 8601 timestamp representing the expiry time can be provided
        for `duration_or_expiry`.
        """
        await self.apply_ban(ctx, user, reason, duration_or_expiry=duration_or_expiry)

    @command(aliases=("cban", "purgeban", "pban"))
    @ensure_future_timestamp(timestamp_arg=3)
    async def cleanban(
        self,
        ctx: Context,
        user: UnambiguousMemberOrUser,
        duration: t.Optional[DurationOrExpiry] = None,
        *,
        reason: t.Optional[str] = None
    ) -> None:
        """
        Same as ban, but also cleans all their messages from the last hour.

        If duration is specified, it temporarily bans that user for the given duration.
        """
        clean_cog: t.Optional[Clean] = self.bot.get_cog("Clean")
        if clean_cog is None:
            # If we can't get the clean cog, fall back to native purgeban.
            await self.apply_ban(ctx, user, reason, purge_days=1, duration_or_expiry=duration)
            return

        infraction = await self.apply_ban(ctx, user, reason, duration_or_expiry=duration)
        if not infraction or not infraction.get("id"):
            # Ban was unsuccessful, quit early.
            return

        # Calling commands directly skips discord.py's convertors, so we need to convert args manually.
        clean_time = await Age().convert(ctx, "1h")

        log_url = await clean_cog._clean_messages(
            ctx,
            users=[user],
            channels="*",
            first_limit=clean_time,
            attempt_delete_invocation=False,
        )
        if not log_url:
            # Cleaning failed, or there were no messages to clean, exit early.
            return

        infr_manage_cog: t.Optional[ModManagement] = self.bot.get_cog("ModManagement")
        if infr_manage_cog is None:
            # If we can't get the mod management cog, don't bother appending the log.
            return

        # Overwrite the context's send function so infraction append
        # doesn't output the update infraction confirmation message.
        async def send(*args, **kwargs) -> None:
            pass
        ctx.send = send
        await infr_manage_cog.infraction_append(ctx, infraction, None, reason=f"[Clean log]({log_url})")

    @command()
    async def compban(self, ctx: Context, user: UnambiguousMemberOrUser) -> None:
        """Same as cleanban, but specifically with the ban reason and duration used for compromised accounts."""
        await self.cleanban(ctx, user, duration=(arrow.utcnow() + COMP_BAN_DURATION).datetime, reason=COMP_BAN_REASON)

    @command(aliases=("vban",))
    async def voiceban(self, ctx: Context) -> None:
        """
        NOT IMPLEMENTED.

        Permanently ban a user from joining voice channels.

        If duration is specified, it temporarily voice bans that user for the given duration.
        """
        await ctx.send(":x: This command is not yet implemented. Maybe you meant to use `voicemute`?")

    @command(aliases=("vmute",))
    @ensure_future_timestamp(timestamp_arg=3)
    async def voicemute(
        self,
        ctx: Context,
        user: UnambiguousMemberOrUser,
        duration: t.Optional[DurationOrExpiry] = None,
        *,
        reason: t.Optional[str]
    ) -> None:
        """
        Permanently mute user in voice channels.

        If duration is specified, it temporarily voice mutes that user for the given duration.
        """
        await self.apply_voice_mute(ctx, user, reason, duration_or_expiry=duration)

    # endregion
    # region: Temporary infractions

    @command(aliases=["mute", "tempmute"])
    @ensure_future_timestamp(timestamp_arg=3)
    async def timeout(
        self, ctx: Context,
        user: UnambiguousMemberOrUser,
        duration: t.Optional[DurationOrExpiry] = None,
        *,
        reason: t.Optional[str] = None
    ) -> None:
        """
        Timeout a user for the given reason and duration.

        A unit of time should be appended to the duration.
        Units (∗case-sensitive):
        \u2003`y` - years
        \u2003`m` - months∗
        \u2003`w` - weeks
        \u2003`d` - days
        \u2003`h` - hours
        \u2003`M` - minutes∗
        \u2003`s` - seconds

        Alternatively, an ISO 8601 timestamp can be provided for the duration.

        If no duration is given, a one-hour duration is used by default.
        """
        if not isinstance(user, Member):
            await ctx.send(":x: The user doesn't appear to be on the server.")
            return

        if duration is None:
            duration = await Duration().convert(ctx, "1h")
        else:
            now = arrow.utcnow()
            if isinstance(duration, relativedelta):
                duration += now
            if duration > now + MAXIMUM_TIMEOUT_DAYS:
                cap_message_for_user = TIMEOUT_CAP_MESSAGE.format(user.mention)
                if is_mod_channel(ctx.channel):
                    await ctx.reply(f":warning: {cap_message_for_user}")
                else:
                    await self.bot.get_channel(Channels.mods).send(
                        f":warning: {ctx.author.mention} {cap_message_for_user}"
                    )
                duration = now + MAXIMUM_TIMEOUT_DAYS - timedelta(minutes=1)  # Duration cap is exclusive.
            elif duration > now + MAXIMUM_TIMEOUT_DAYS - timedelta(minutes=1):
                # Duration cap is exclusive. This is to still allow specifying "28d".
                duration -= timedelta(minutes=1)

        await self.apply_timeout(ctx, user, reason, duration_or_expiry=duration)

    @command(aliases=("tban",))
    @ensure_future_timestamp(timestamp_arg=3)
    async def tempban(
        self,
        ctx: Context,
        user: UnambiguousMemberOrUser,
        duration_or_expiry: DurationOrExpiry,
        *,
        reason: t.Optional[str] = None
    ) -> None:
        """
        Temporarily ban a user for the given reason and duration.

        A unit of time should be appended to the duration.
        Units (∗case-sensitive):
        \u2003`y` - years
        \u2003`m` - months∗
        \u2003`w` - weeks
        \u2003`d` - days
        \u2003`h` - hours
        \u2003`M` - minutes∗
        \u2003`s` - seconds

        Alternatively, an ISO 8601 timestamp can be provided for the duration.
        """
        await self.apply_ban(ctx, user, reason, duration_or_expiry=duration_or_expiry)

    @command(aliases=("tempvban", "tvban"))
    async def tempvoiceban(self, ctx: Context) -> None:
        """
        NOT IMPLEMENTED.

        Temporarily voice bans that user for the given duration.
        """
        await ctx.send(":x: This command is not yet implemented. Maybe you meant to use `tempvoicemute`?")

    @command(aliases=("tempvmute", "tvmute"))
    @ensure_future_timestamp(timestamp_arg=3)
    async def tempvoicemute(
        self,
        ctx: Context,
        user: UnambiguousMemberOrUser,
        duration: DurationOrExpiry,
        *,
        reason: t.Optional[str]
    ) -> None:
        """
        Temporarily voice mute a user for the given reason and duration.

        A unit of time should be appended to the duration.
        Units (∗case-sensitive):
        \u2003`y` - years
        \u2003`m` - months∗
        \u2003`w` - weeks
        \u2003`d` - days
        \u2003`h` - hours
        \u2003`M` - minutes∗
        \u2003`s` - seconds

        Alternatively, an ISO 8601 timestamp can be provided for the duration.
        """
        await self.apply_voice_mute(ctx, user, reason, duration_or_expiry=duration)

    # endregion
    # region: Permanent shadow infractions

    @command(hidden=True)
    async def note(self, ctx: Context, user: UnambiguousMemberOrUser, *, reason: t.Optional[str] = None) -> None:
        """Create a private note for a user with the given reason without notifying the user."""
        infraction = await _utils.post_infraction(ctx, user, "note", reason, hidden=True, active=False)
        if infraction is None:
            return

        await self.apply_infraction(ctx, infraction, user)

    @command(hidden=True, aliases=['shadowban', 'sban'])
    async def shadow_ban(self, ctx: Context, user: UnambiguousMemberOrUser, *, reason: t.Optional[str] = None) -> None:
        """Permanently ban a user for the given reason without notifying the user."""
        await self.apply_ban(ctx, user, reason, hidden=True)

    # endregion
    # region: Temporary shadow infractions

    @command(hidden=True, aliases=["shadowtempban", "stempban", "stban"])
    @ensure_future_timestamp(timestamp_arg=3)
    async def shadow_tempban(
        self,
        ctx: Context,
        user: UnambiguousMemberOrUser,
        duration: DurationOrExpiry,
        *,
        reason: t.Optional[str] = None
    ) -> None:
        """
        Temporarily ban a user for the given reason and duration without notifying the user.

        A unit of time should be appended to the duration.
        Units (∗case-sensitive):
        \u2003`y` - years
        \u2003`m` - months∗
        \u2003`w` - weeks
        \u2003`d` - days
        \u2003`h` - hours
        \u2003`M` - minutes∗
        \u2003`s` - seconds

        Alternatively, an ISO 8601 timestamp can be provided for the duration.
        """
        await self.apply_ban(ctx, user, reason, duration_or_expiry=duration, hidden=True)

    # endregion
    # region: Remove infractions (un- commands)

    @command(aliases=("unmute",))
    async def untimeout(
        self,
        ctx: Context,
        user: UnambiguousMemberOrUser,
        *,
        pardon_reason: t.Optional[str] = None
    ) -> None:
        """Prematurely end the active timeout infraction for the user."""
        await self.pardon_infraction(ctx, "timeout", user, pardon_reason)

    @command()
    async def unban(self, ctx: Context, user: UnambiguousMemberOrUser, *, pardon_reason: str) -> None:
        """Prematurely end the active ban infraction for the user."""
        await self.pardon_infraction(ctx, "ban", user, pardon_reason)

    @command(aliases=("uvban",))
    async def unvoiceban(self, ctx: Context) -> None:
        """
        NOT IMPLEMENTED.

        Temporarily voice bans that user for the given duration.
        """
        await ctx.send(":x: This command is not yet implemented. Maybe you meant to use `unvoicemute`?")

    @command(aliases=("uvmute",))
    async def unvoicemute(
        self,
        ctx: Context,
        user: UnambiguousMemberOrUser,
        *,
        pardon_reason: t.Optional[str] = None
    ) -> None:
        """Prematurely end the active voice mute infraction for the user."""
        await self.pardon_infraction(ctx, "voice_mute", user, pardon_reason)

    # endregion
    # region: Base apply functions

    @respect_role_hierarchy(member_arg=2)
    async def apply_timeout(self, ctx: Context, user: Member, reason: t.Optional[str], **kwargs) -> None:
        """Apply a timeout infraction with kwargs passed to `post_infraction`."""
        if isinstance(user, Member) and user.top_role >= ctx.me.top_role:
            await ctx.send(":x: I can't timeout users above or equal to me in the role hierarchy.")
            return None

        if active := await _utils.get_active_infraction(ctx, user, "timeout", send_msg=False):
            if active["actor"] != self.bot.user.id:
                await _utils.send_active_infraction_message(ctx, active)
                return

            # Allow the current timeout attempt to override an automatically triggered timeout.
            log_text = await self.deactivate_infraction(active, notify=False)
            if "Failure" in log_text:
                await ctx.send(
                    f":x: can't override infraction **timeout** for {user.mention}: "
                    f"failed to deactivate. {log_text['Failure']}"
                )
                return

        infraction = await _utils.post_infraction(ctx, user, "timeout", reason, active=True, **kwargs)
        if infraction is None:
            return

        self.mod_log.ignore(Event.member_update, user.id)

        async def action() -> None:
            # Skip members that left the server
            if not isinstance(user, Member):
                return
            duration_or_expiry = kwargs["duration_or_expiry"]
            if isinstance(duration_or_expiry, relativedelta):
                duration_or_expiry += arrow.utcnow()

            await user.edit(timed_out_until=duration_or_expiry, reason=reason)

        await self.apply_infraction(ctx, infraction, user, action)

    @respect_role_hierarchy(member_arg=2)
    async def apply_kick(self, ctx: Context, user: Member, reason: t.Optional[str], **kwargs) -> None:
        """Apply a kick infraction with kwargs passed to `post_infraction`."""
        if user.top_role >= ctx.me.top_role:
            await ctx.send(":x: I can't kick users above or equal to me in the role hierarchy.")
            return

        infraction = await _utils.post_infraction(ctx, user, "kick", reason, active=False, **kwargs)
        if infraction is None:
            return

        self.mod_log.ignore(Event.member_remove, user.id)

        if reason:
            reason = textwrap.shorten(reason, width=512, placeholder="...")

        async def action() -> None:
            await user.kick(reason=reason)

        await self.apply_infraction(ctx, infraction, user, action)

    @respect_role_hierarchy(member_arg=2)
    async def apply_ban(
        self,
        ctx: Context,
        user: MemberOrUser,
        reason: t.Optional[str],
        purge_days: t.Optional[int] = 0,
        **kwargs
    ) -> t.Optional[dict]:
        """
        Apply a ban infraction with kwargs passed to `post_infraction`.

        Will also remove the banned user from the Big Brother watch list if applicable.
        """
        if isinstance(user, Member) and user.top_role >= ctx.me.top_role:
            await ctx.send(":x: I can't ban users above or equal to me in the role hierarchy.")
            return None

        # In the case of a permanent ban, we don't need get_active_infractions to tell us if one is active
        is_temporary = kwargs.get("duration_or_expiry") is not None
        active_infraction = await _utils.get_active_infraction(ctx, user, "ban", is_temporary)

        if active_infraction:
            if is_temporary:
                log.trace("Tempban ignored as it cannot overwrite an active ban.")
                return None

            if active_infraction.get("duration_or_expiry") is None:
                log.trace("Permaban already exists, notify.")
                await ctx.send(f":x: User is already permanently banned (#{active_infraction['id']}).")
                return None

            log.trace("Old tempban is being replaced by new permaban.")
            await self.pardon_infraction(ctx, "ban", user, send_msg=is_temporary)

        infraction = await _utils.post_infraction(ctx, user, "ban", reason, active=True, **kwargs)
        if infraction is None:
            return None

        infraction["purge"] = "purge " if purge_days else ""

        self.mod_log.ignore(Event.member_remove, user.id)

        if reason:
            reason = textwrap.shorten(reason, width=512, placeholder="...")

        async def action() -> None:
            await ctx.guild.ban(user, reason=reason, delete_message_days=purge_days)

        await self.apply_infraction(ctx, infraction, user, action)

        bb_cog: t.Optional[BigBrother] = self.bot.get_cog("Big Brother")
        if infraction.get('expires_at') is not None:
            log.trace(f"Ban isn't permanent; user {user} won't be unwatched by Big Brother.")
        elif not bb_cog:
            log.error(f"Big Brother cog not loaded; perma-banned user {user} won't be unwatched.")
        else:
            log.trace(f"Big Brother cog loaded; attempting to unwatch perma-banned user {user}.")
            bb_reason = "User has been permanently banned from the server. Automatically removed."
            await bb_cog.apply_unwatch(ctx, user, bb_reason, send_message=False)

        return infraction

    @respect_role_hierarchy(member_arg=2)
    async def apply_voice_mute(self, ctx: Context, user: MemberOrUser, reason: t.Optional[str], **kwargs) -> None:
        """Apply a voice mute infraction with kwargs passed to `post_infraction`."""
        if await _utils.get_active_infraction(ctx, user, "voice_mute"):
            return

        infraction = await _utils.post_infraction(ctx, user, "voice_mute", reason, active=True, **kwargs)
        if infraction is None:
            return

        self.mod_log.ignore(Event.member_update, user.id)

        if reason:
            reason = textwrap.shorten(reason, width=512, placeholder="...")

        async def action() -> None:
            # Skip members that left the server
            if not isinstance(user, Member):
                return

            await user.move_to(None, reason="Disconnected from voice to apply voice mute.")
            await user.remove_roles(self._voice_verified_role, reason=reason)

        await self.apply_infraction(ctx, infraction, user, action)

    # endregion
    # region: Base pardon functions

    async def pardon_timeout(
        self,
        user_id: int,
        guild: discord.Guild,
        reason: t.Optional[str],
        *,
        notify: bool = True
    ) -> t.Dict[str, str]:
        """Remove a user's timeout, optionally DM them a notification, and return a log dict."""
        user = await get_or_fetch_member(guild, user_id)
        log_text = {}

        if user:
            # Remove the timeout.
            self.mod_log.ignore(Event.member_update, user.id)
            if user.is_timed_out():  # Handle pardons via the command and any other obscure weirdness.
                log.trace(f"Manually pardoning timeout for user {user.id}")
                await user.edit(timed_out_until=None, reason=reason)

            if notify:
                # DM the user about the expiration.
                notified = await _utils.notify_pardon(
                    user=user,
                    title="Your timeout has ended",
                    content="You may now send messages in the server.",
                    icon_url=_utils.INFRACTION_ICONS["timeout"][1]
                )
                log_text["DM"] = "Sent" if notified else "**Failed**"

            log_text["Member"] = format_user(user)
        else:
            log.info(f"Failed to remove timeout from user {user_id}: user not found")
            log_text["Failure"] = "User was not found in the guild."

        return log_text

    async def pardon_ban(self, user_id: int, guild: discord.Guild, reason: t.Optional[str]) -> t.Dict[str, str]:
        """Remove a user's ban on the Discord guild and return a log dict."""
        user = discord.Object(user_id)
        log_text = {}

        self.mod_log.ignore(Event.member_unban, user_id)

        try:
            await guild.unban(user, reason=reason)
        except discord.NotFound:
            log.info(f"Failed to unban user {user_id}: no active ban found on Discord")
            log_text["Note"] = "No active ban found on Discord."

        return log_text

    async def pardon_voice_mute(
        self,
        user_id: int,
        guild: discord.Guild,
        *,
        notify: bool = True
    ) -> t.Dict[str, str]:
        """Optionally DM the user a pardon notification and return a log dict."""
        user = await get_or_fetch_member(guild, user_id)
        log_text = {}

        if user:
            if notify:
                # DM user about infraction expiration
                notified = await _utils.notify_pardon(
                    user=user,
                    title="Voice mute ended",
                    content="You have been unmuted and can verify yourself again in the server.",
                    icon_url=_utils.INFRACTION_ICONS["voice_mute"][1]
                )
                log_text["DM"] = "Sent" if notified else "**Failed**"

            log_text["Member"] = format_user(user)
        else:
            log_text["Info"] = "User was not found in the guild."

        return log_text

    async def _pardon_action(self, infraction: _utils.Infraction, notify: bool) -> t.Optional[t.Dict[str, str]]:
        """
        Execute deactivation steps specific to the infraction's type and return a log dict.

        If `notify` is True, notify the user of the pardon via DM where applicable.
        If an infraction type is unsupported, return None instead.
        """
        guild = self.bot.get_guild(constants.Guild.id)
        user_id = infraction["user"]
        reason = f"Infraction #{infraction['id']} expired or was pardoned."

        if infraction["type"] == "timeout":
            return await self.pardon_timeout(user_id, guild, reason, notify=notify)
        elif infraction["type"] == "ban":
            return await self.pardon_ban(user_id, guild, reason)
        elif infraction["type"] == "voice_mute":
            return await self.pardon_voice_mute(user_id, guild, notify=notify)

    # endregion

    # This cannot be static (must have a __func__ attribute).
    async def cog_check(self, ctx: Context) -> bool:
        """Only allow moderators to invoke the commands in this cog."""
        return await commands.has_any_role(*constants.MODERATION_ROLES).predicate(ctx)

    # This cannot be static (must have a __func__ attribute).
    async def cog_command_error(self, ctx: Context, error: Exception) -> None:
        """Send a notification to the invoking context on a Union failure."""
        if isinstance(error, commands.BadUnionArgument):
            if discord.User in error.converters or Member in error.converters:
                await ctx.send(str(error.errors[0]))
                error.handled = True


async def setup(bot: Bot) -> None:
    """Load the Infractions cog."""
    await bot.add_cog(Infractions(bot))<|MERGE_RESOLUTION|>--- conflicted
+++ resolved
@@ -29,7 +29,6 @@
     from bot.exts.moderation.watchchannels.bigbrother import BigBrother
 
 
-<<<<<<< HEAD
 # Comp ban
 LINK_PASSWORD = "https://support.discord.com/hc/en-us/articles/218410947-I-forgot-my-Password-Where-can-I-set-a-new-one"
 LINK_2FA = "https://support.discord.com/hc/en-us/articles/219576828-Setting-up-Two-Factor-Authentication"
@@ -46,13 +45,12 @@
     "this message to appeal your ban."
 )
 COMP_BAN_DURATION = timedelta(days=4)
-=======
+# Timeout
 MAXIMUM_TIMEOUT_DAYS = timedelta(days=28)
 TIMEOUT_CAP_MESSAGE = (
     f"The timeout for {{0}} can't be longer than {MAXIMUM_TIMEOUT_DAYS.days} days."
     " I'll pretend that's what you meant."
 )
->>>>>>> a7002536
 
 
 class Infractions(InfractionScheduler, commands.Cog):
