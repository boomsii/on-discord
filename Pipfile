[[source]]
url = "https://pypi.python.org/simple"
verify_ssl = true
name = "pypi"

[packages]
discord = {file = "https://github.com/Rapptz/discord.py/archive/rewrite.zip", egg = "discord.py[voice]"}
dulwich = "*"
multidict = "*"
sympy = "*"
aiodns = "*"
logmatic-python = "*"
aiohttp = "<2.3.0,>=2.0.0"
websockets = ">=4.0,<5.0"
<<<<<<< HEAD
sphinx = "*"
markdownify = "*"
lxml = "*"
=======
pyyaml = "*"
>>>>>>> 77290724
yarl = "==1.1.1"
fuzzywuzzy = "*"
python-levenshtein = "*"
pillow = "*"

[dev-packages]
"flake8" = "*"
"flake8-bugbear" = "*"
"flake8-bandit" = "*"
"flake8-import-order" = "*"
"flake8-tidy-imports" = "*"
"flake8-todo" = "*"
"flake8-string-format" = "*"
safety = "*"
dodgy = "*"
requests = "*"

[requires]
python_version = "3.6"

[scripts]
start = "python -m bot"
build = "docker build -t pythondiscord/bot:latest -f docker/Dockerfile ."
push = "docker push pythondiscord/bot:latest"
buildbase = "docker build -t pythondiscord/bot-base:latest -f docker/Dockerfile.base ."
pushbase = "docker push pythondiscord/bot-base:latest"<|MERGE_RESOLUTION|>--- conflicted
+++ resolved
@@ -12,13 +12,10 @@
 logmatic-python = "*"
 aiohttp = "<2.3.0,>=2.0.0"
 websockets = ">=4.0,<5.0"
-<<<<<<< HEAD
 sphinx = "*"
 markdownify = "*"
 lxml = "*"
-=======
 pyyaml = "*"
->>>>>>> 77290724
 yarl = "==1.1.1"
 fuzzywuzzy = "*"
 python-levenshtein = "*"
