# This docker compose is used for quick setups of the site and database which
# the bot project relies on for testing. Use it if you haven't got a
# ready-to-use site environment already setup.

version: "3.7"

x-logging: &logging
  logging:
    driver: "json-file"
    options:
      max-file: "5"
      max-size: "10m"

x-restart-policy: &restart_policy
  restart: unless-stopped

services:
  postgres:
    << : *logging
    << : *restart_policy
    image: postgres:15-alpine
    environment:
      POSTGRES_DB: pysite
      POSTGRES_PASSWORD: pysite
      POSTGRES_USER: pysite
    healthcheck:
      test: ["CMD-SHELL", "pg_isready -U pysite"]
      interval: 2s
      timeout: 1s
      retries: 5

  redis:
    << : *logging
    << : *restart_policy
    image: redis:5.0.9
    ports:
      - "127.0.0.1:6379:6379"

  metricity:
    << : *logging
    << : *restart_policy
    restart: on-failure  # USE_METRICITY=false will stop the container, so this ensures it only restarts on error
    depends_on:
      postgres:
        condition: service_healthy
    image: ghcr.io/python-discord/metricity:latest
    env_file:
      - .env
    environment:
      DATABASE_URI: postgres://pysite:pysite@postgres/metricity
      USE_METRICITY: ${USE_METRICITY-false}
    volumes:
      - .:/tmp/bot:ro

  snekbox:
    << : *logging
    << : *restart_policy
    image: ghcr.io/python-discord/snekbox:latest
    init: true
    ipc: none
    ports:
     - "127.0.0.1:8060:8060"
    privileged: true
    profiles:
      - "3.10"

  snekbox-311:
    << : *logging
    << : *restart_policy
    image: ghcr.io/python-discord/snekbox:latest
    init: true
    ipc: none
    ports:
     - "127.0.0.1:8065:8060"
    privileged: true

  web:
    << : *logging
    << : *restart_policy
    image: ghcr.io/python-discord/site:latest
    command: ["run", "--debug"]
    networks:
      default:
        aliases:
          - api.web
          - admin.web
          - staff.web
    ports:
      - "127.0.0.1:8000:8000"
    tty: true
    depends_on:
      - metricity
    environment:
      DATABASE_URL: postgres://pysite:pysite@postgres:5432/pysite
      METRICITY_DB_URL: postgres://pysite:pysite@postgres:5432/metricity
      SECRET_KEY: suitable-for-development-only
      STATIC_ROOT: /var/www/static

  bot:
    << : *logging
    << : *restart_policy
    build:
      context: .
      dockerfile: Dockerfile
    volumes:
      - .:/bot:ro
    tty: true
    depends_on:
      - web
      - redis
      - snekbox-311
    env_file:
      - .env
    environment:
      API_KEYS_SITE_API: "badbot13m0n8f570f942013fc818f234916ca531"
<<<<<<< HEAD
      URLS_SITE_API: "web:8000/api"
      URLS_SNEKBOX_EVAL_API: https://snekbox.pythondiscord.com//eval"
      URLS_SNEKBOX_311_EVAL_API: "https://snekbox.pythondiscord.com/eval"
=======
      URLS_SITE_API: "http://web:8000/api"
      URLS_SNEKBOX_EVAL_API: "http://snekbox/eval"
      URLS_SNEKBOX_311_EVAL_API: "http://snekbox-311/eval"
>>>>>>> 69229036
      REDIS_HOST: "redis"
      STATS_STATSD_HOST: "http://localhost"<|MERGE_RESOLUTION|>--- conflicted
+++ resolved
@@ -113,14 +113,8 @@
       - .env
     environment:
       API_KEYS_SITE_API: "badbot13m0n8f570f942013fc818f234916ca531"
-<<<<<<< HEAD
-      URLS_SITE_API: "web:8000/api"
-      URLS_SNEKBOX_EVAL_API: https://snekbox.pythondiscord.com//eval"
+      URLS_SITE_API: "http://web:8000/api"
+      URLS_SNEKBOX_EVAL_API: "https://snekbox.pythondiscord.com/eval"
       URLS_SNEKBOX_311_EVAL_API: "https://snekbox.pythondiscord.com/eval"
-=======
-      URLS_SITE_API: "http://web:8000/api"
-      URLS_SNEKBOX_EVAL_API: "http://snekbox/eval"
-      URLS_SNEKBOX_311_EVAL_API: "http://snekbox-311/eval"
->>>>>>> 69229036
       REDIS_HOST: "redis"
       STATS_STATSD_HOST: "http://localhost"