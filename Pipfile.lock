{
    "_meta": {
        "hash": {
<<<<<<< HEAD
            "sha256": "11bf03d60984fe7b9ac1b9343d668abd0088003e374d00e653531a85aadde5c1"
=======
            "sha256": "0297accc3d614d3da8080b89d56ef7fe489c28a0ada8102df396a604af7ee330"
>>>>>>> 1d3acb0a
        },
        "pipfile-spec": 6,
        "requires": {
            "python_version": "3.8"
        },
        "sources": [
            {
                "name": "pypi",
                "url": "https://pypi.python.org/simple",
                "verify_ssl": true
            }
        ]
    },
    "default": {
        "aio-pika": {
            "hashes": [
                "sha256:c4cbbeb85b3c7bf81bc127371846cd949e6231717ce1e6ac7ee1dd5ede21f866",
                "sha256:ec7fef24f588d90314873463ab4f2c3debce0bd8830e49e3786586be96bc2e8e"
            ],
            "index": "pypi",
            "version": "==6.6.1"
        },
        "aiodns": {
            "hashes": [
                "sha256:815fdef4607474295d68da46978a54481dd1e7be153c7d60f9e72773cd38d77d",
                "sha256:aaa5ac584f40fe778013df0aa6544bf157799bd3f608364b451840ed2c8688de"
            ],
            "index": "pypi",
            "version": "==2.0.0"
        },
        "aiohttp": {
            "hashes": [
                "sha256:1e984191d1ec186881ffaed4581092ba04f7c61582a177b187d3a2f07ed9719e",
                "sha256:259ab809ff0727d0e834ac5e8a283dc5e3e0ecc30c4d80b3cd17a4139ce1f326",
                "sha256:2f4d1a4fdce595c947162333353d4a44952a724fba9ca3205a3df99a33d1307a",
                "sha256:32e5f3b7e511aa850829fbe5aa32eb455e5534eaa4b1ce93231d00e2f76e5654",
                "sha256:344c780466b73095a72c616fac5ea9c4665add7fc129f285fbdbca3cccf4612a",
                "sha256:460bd4237d2dbecc3b5ed57e122992f60188afe46e7319116da5eb8a9dfedba4",
                "sha256:4c6efd824d44ae697814a2a85604d8e992b875462c6655da161ff18fd4f29f17",
                "sha256:50aaad128e6ac62e7bf7bd1f0c0a24bc968a0c0590a726d5a955af193544bcec",
                "sha256:6206a135d072f88da3e71cc501c59d5abffa9d0bb43269a6dcd28d66bfafdbdd",
                "sha256:65f31b622af739a802ca6fd1a3076fd0ae523f8485c52924a89561ba10c49b48",
                "sha256:ae55bac364c405caa23a4f2d6cfecc6a0daada500274ffca4a9230e7129eac59",
                "sha256:b778ce0c909a2653741cb4b1ac7015b5c130ab9c897611df43ae6a58523cb965"
            ],
            "index": "pypi",
            "version": "==3.6.2"
        },
        "aioredis": {
            "hashes": [
                "sha256:15f8af30b044c771aee6787e5ec24694c048184c7b9e54c3b60c750a4b93273a",
                "sha256:b61808d7e97b7cd5a92ed574937a079c9387fdadd22bfbfa7ad2fd319ecc26e3"
            ],
            "index": "pypi",
            "version": "==1.3.1"
        },
        "aiormq": {
            "hashes": [
                "sha256:41a9d4eb17db805f30ed172f3f609fe0c2b16657fb15b1b67df19d251dd93c0d",
                "sha256:7c19477a9450824cb79f9949fd238f4148e2c0dca67756a2868863c387209f04"
            ],
            "version": "==3.2.2"
        },
        "alabaster": {
            "hashes": [
                "sha256:446438bdcca0e05bd45ea2de1668c1d9b032e1a9154c2c259092d77031ddd359",
                "sha256:a661d72d58e6ea8a57f7a86e37d86716863ee5e92788398526d58b26a4e4dc02"
            ],
            "version": "==0.7.12"
        },
        "async-timeout": {
            "hashes": [
                "sha256:0c3c816a028d47f659d6ff5c745cb2acf1f966da1fe5c19c77a70282b25f4c5f",
                "sha256:4291ca197d287d274d0b6cb5d6f8f8f82d434ed288f962539ff18cc9012f9ea3"
            ],
            "version": "==3.0.1"
        },
        "attrs": {
            "hashes": [
                "sha256:08a96c641c3a74e44eb59afb61a24f2cb9f4d7188748e76ba4bb5edfa3cb7d1c",
                "sha256:f7b7ce16570fe9965acd6d30101a28f62fb4a7f9e926b3bbc9b61f8b04247e72"
            ],
            "version": "==19.3.0"
        },
        "babel": {
            "hashes": [
                "sha256:1aac2ae2d0d8ea368fa90906567f5c08463d98ade155c0c4bfedd6a0f7160e38",
                "sha256:d670ea0b10f8b723672d3a6abeb87b565b244da220d76b4dba1b66269ec152d4"
            ],
            "version": "==2.8.0"
        },
        "beautifulsoup4": {
            "hashes": [
                "sha256:73cc4d115b96f79c7d77c1c7f7a0a8d4c57860d1041df407dd1aae7f07a77fd7",
                "sha256:a6237df3c32ccfaee4fd201c8f5f9d9df619b93121d01353a64a73ce8c6ef9a8",
                "sha256:e718f2342e2e099b640a34ab782407b7b676f47ee272d6739e60b8ea23829f2c"
            ],
            "index": "pypi",
            "version": "==4.9.1"
        },
        "certifi": {
            "hashes": [
                "sha256:1d987a998c75633c40847cc966fcf5904906c920a7f17ef374f5aa4282abd304",
                "sha256:51fcb31174be6e6664c5f69e3e1691a2d72a1a12e90f872cbdb1567eb47b6519"
            ],
            "version": "==2020.4.5.1"
        },
        "cffi": {
            "hashes": [
                "sha256:001bf3242a1bb04d985d63e138230802c6c8d4db3668fb545fb5005ddf5bb5ff",
                "sha256:00789914be39dffba161cfc5be31b55775de5ba2235fe49aa28c148236c4e06b",
                "sha256:028a579fc9aed3af38f4892bdcc7390508adabc30c6af4a6e4f611b0c680e6ac",
                "sha256:14491a910663bf9f13ddf2bc8f60562d6bc5315c1f09c704937ef17293fb85b0",
                "sha256:1cae98a7054b5c9391eb3249b86e0e99ab1e02bb0cc0575da191aedadbdf4384",
                "sha256:2089ed025da3919d2e75a4d963d008330c96751127dd6f73c8dc0c65041b4c26",
                "sha256:2d384f4a127a15ba701207f7639d94106693b6cd64173d6c8988e2c25f3ac2b6",
                "sha256:337d448e5a725bba2d8293c48d9353fc68d0e9e4088d62a9571def317797522b",
                "sha256:399aed636c7d3749bbed55bc907c3288cb43c65c4389964ad5ff849b6370603e",
                "sha256:3b911c2dbd4f423b4c4fcca138cadde747abdb20d196c4a48708b8a2d32b16dd",
                "sha256:3d311bcc4a41408cf5854f06ef2c5cab88f9fded37a3b95936c9879c1640d4c2",
                "sha256:62ae9af2d069ea2698bf536dcfe1e4eed9090211dbaafeeedf5cb6c41b352f66",
                "sha256:66e41db66b47d0d8672d8ed2708ba91b2f2524ece3dee48b5dfb36be8c2f21dc",
                "sha256:675686925a9fb403edba0114db74e741d8181683dcf216be697d208857e04ca8",
                "sha256:7e63cbcf2429a8dbfe48dcc2322d5f2220b77b2e17b7ba023d6166d84655da55",
                "sha256:8a6c688fefb4e1cd56feb6c511984a6c4f7ec7d2a1ff31a10254f3c817054ae4",
                "sha256:8c0ffc886aea5df6a1762d0019e9cb05f825d0eec1f520c51be9d198701daee5",
                "sha256:95cd16d3dee553f882540c1ffe331d085c9e629499ceadfbda4d4fde635f4b7d",
                "sha256:99f748a7e71ff382613b4e1acc0ac83bf7ad167fb3802e35e90d9763daba4d78",
                "sha256:b8c78301cefcf5fd914aad35d3c04c2b21ce8629b5e4f4e45ae6812e461910fa",
                "sha256:c420917b188a5582a56d8b93bdd8e0f6eca08c84ff623a4c16e809152cd35793",
                "sha256:c43866529f2f06fe0edc6246eb4faa34f03fe88b64a0a9a942561c8e22f4b71f",
                "sha256:cab50b8c2250b46fe738c77dbd25ce017d5e6fb35d3407606e7a4180656a5a6a",
                "sha256:cef128cb4d5e0b3493f058f10ce32365972c554572ff821e175dbc6f8ff6924f",
                "sha256:cf16e3cf6c0a5fdd9bc10c21687e19d29ad1fe863372b5543deaec1039581a30",
                "sha256:e56c744aa6ff427a607763346e4170629caf7e48ead6921745986db3692f987f",
                "sha256:e577934fc5f8779c554639376beeaa5657d54349096ef24abe8c74c5d9c117c3",
                "sha256:f2b0fa0c01d8a0c7483afd9f31d7ecf2d71760ca24499c8697aeb5ca37dc090c"
            ],
            "version": "==1.14.0"
        },
        "chardet": {
            "hashes": [
                "sha256:84ab92ed1c4d4f16916e05906b6b75a6c0fb5db821cc65e70cbd64a3e2a5eaae",
                "sha256:fc323ffcaeaed0e0a02bf4d117757b98aed530d9ed4531e3e15460124c106691"
            ],
            "version": "==3.0.4"
        },
        "colorama": {
            "hashes": [
                "sha256:7d73d2a99753107a36ac6b455ee49046802e59d9d076ef8e47b61499fa29afff",
                "sha256:e96da0d330793e2cb9485e9ddfd918d456036c7149416295932478192f4436a1"
            ],
            "index": "pypi",
            "markers": "sys_platform == 'win32'",
            "version": "==0.4.3"
        },
        "coloredlogs": {
            "hashes": [
                "sha256:346f58aad6afd48444c2468618623638dadab76e4e70d5e10822676f2d32226a",
                "sha256:a1fab193d2053aa6c0a97608c4342d031f1f93a3d1218432c59322441d31a505"
            ],
            "index": "pypi",
            "version": "==14.0"
        },
        "deepdiff": {
            "hashes": [
                "sha256:59fc1e3e7a28dd0147b0f2b00e3e27181f0f0ef4286b251d5f214a5bcd9a9bc4",
                "sha256:91360be1d9d93b1d9c13ae9c5048fa83d9cff17a88eb30afaa0d7ff2d0fee17d"
            ],
            "index": "pypi",
            "version": "==4.3.2"
        },
        "discord": {
            "hashes": [
                "sha256:9d4debb4a37845543bd4b92cb195bc53a302797333e768e70344222857ff1559",
                "sha256:ff6653655e342e7721dfb3f10421345fd852c2a33f2cca912b1c39b3778a9429"
            ],
            "index": "pypi",
            "version": "==1.0.1"
        },
        "discord.py": {
            "hashes": [
                "sha256:406871b06d86c3dc49fba63238519f28628dac946fef8a0e22988ff58ec05580",
                "sha256:ad00e34c72d2faa8db2157b651d05f3c415d7d05078e7e41dc9e8dc240051beb"
            ],
            "version": "==1.3.3"
        },
        "docutils": {
            "hashes": [
                "sha256:0c5b78adfbf7762415433f5515cd5c9e762339e23369dbe8000d84a4bf4ab3af",
                "sha256:c2de3a60e9e7d07be26b7f2b00ca0309c207e06c100f9cc2a94931fc75a478fc"
            ],
            "version": "==0.16"
        },
        "fakeredis": {
            "hashes": [
                "sha256:4d170886865a91dbc8b7f8cbd4e5d488f4c5f2f25dfae127f001617bbe9e8f97",
                "sha256:647b2593d349d9d4e566c8dadb2e4c71ba35be5bdc4f1f7ac2d565a12a965053"
            ],
            "index": "pypi",
            "version": "==1.4.1"
        },
        "feedparser": {
            "hashes": [
                "sha256:bd030652c2d08532c034c27fcd7c85868e7fa3cb2b17f230a44a6bbc92519bf9",
                "sha256:cd2485472e41471632ed3029d44033ee420ad0b57111db95c240c9160a85831c",
                "sha256:ce875495c90ebd74b179855449040003a1beb40cd13d5f037a0654251e260b02"
            ],
            "index": "pypi",
            "version": "==5.2.1"
        },
        "fuzzywuzzy": {
            "hashes": [
                "sha256:45016e92264780e58972dca1b3d939ac864b78437422beecebb3095f8efd00e8",
                "sha256:928244b28db720d1e0ee7587acf660ea49d7e4c632569cad4f1cd7e68a5f0993"
            ],
            "index": "pypi",
            "version": "==0.18.0"
        },
        "hiredis": {
            "hashes": [
                "sha256:01b577f84c20ecc9c07fc4c184231b08e3c3942de096fa99978e053de231c423",
                "sha256:01ff0900134166961c9e339df77c33b72f7edc5cb41739f0babcd9faa345926e",
                "sha256:03ed34a13316d0c34213c4fd46e0fa3a5299073f4d4f08e93fed8c2108b399b3",
                "sha256:040436e91df5143aff9e0debb49530d0b17a6bd52200ce568621c31ef581b10d",
                "sha256:091eb38fbf968d1c5b703e412bbbd25f43a7967d8400842cee33a5a07b33c27b",
                "sha256:102f9b9dc6ed57feb3a7c9bdf7e71cb7c278fe8df1edfcfe896bc3e0c2be9447",
                "sha256:2b4b392c7e3082860c8371fab3ae762139090f9115819e12d9f56060f9ede05d",
                "sha256:2c9cc0b986397b833073f466e6b9e9c70d1d4dc2c2c1b3e9cae3a23102ff296c",
                "sha256:2fa65a9df683bca72073cd77709ddeb289ea2b114d3775d225fbbcc5faf808c5",
                "sha256:38437a681f17c975fd22349e72c29bc643f8e7eb2d6dc5df419eac59afa4d7ce",
                "sha256:3b3428fa3cf1ee178807b52c9bee8950ab94cd4eaa9bfae8c1bbae3c49501d34",
                "sha256:3dd8c2fae7f5494978facb0e93297dd627b1a3f536f3b070cf0a7d9157a07dcb",
                "sha256:4414a96c212e732723b5c3d7c04d386ebbb2ec359e1de646322cbc3f875cbd0d",
                "sha256:48c627581ad4ef60adbac980981407939acf13a0e18f093502c7b542223c4f19",
                "sha256:4a60e71625a2d78d8ab84dfb2fa2cfd9458c964b6e6c04fea76d9ade153fb371",
                "sha256:585ace09f434e43d8a8dbeb366865b1a044d7c06319b3c7372a0a00e63b860f4",
                "sha256:74b364b3f06c9cf0a53f7df611045bc9437ed972a283fa1f0b12537236d23ddc",
                "sha256:75c65c3850e89e9daa68d1b9bedd5806f177d60aa5a7b0953b4829481cfc1f72",
                "sha256:7f052de8bf744730a9120dbdc67bfeb7605a01f69fb8e7ba5c475af33c24e145",
                "sha256:8113a7d5e87ecf57cd4ae263cc9e429adb9a3e59f5a7768da5d3312a8d0a051a",
                "sha256:84857ce239eb8ed191ac78e77ff65d52902f00f30f4ee83bf80eb71da73b70e6",
                "sha256:8644a48ddc4a40b3e3a6b9443f396c2ee353afb2d45656c4fc68d04a82e8e3f7",
                "sha256:936aa565e673536e8a211e43ec43197406f24cd1f290138bd143765079c8ba00",
                "sha256:9afeb88c67bbc663b9f27385c496da056d06ad87f55df6e393e1516cfecb0461",
                "sha256:9d62cc7880110e4f83b0a51d218f465d3095e2751fbddd34e553dbd106a929ff",
                "sha256:a1fadd062fc8d647ff39220c57ea2b48c99bb73f18223828ec97f88fc27e7898",
                "sha256:a7754a783b1e5d6f627c19d099b178059c62f782ab62b4d8ba165b9fbc2ee34c",
                "sha256:aa59dd63bb3f736de4fc2d080114429d5d369dfb3265f771778e8349d67a97a4",
                "sha256:ae2ee0992f8de249715435942137843a93db204dd7db1e7cc9bdc5a8436443e8",
                "sha256:b36842d7cf32929d568f37ec5b3173b72b2ec6572dec4d6be6ce774762215aee",
                "sha256:bcbf9379c553b5facc6c04c1e5569b44b38ff16bcbf354676287698d61ee0c92",
                "sha256:cbccbda6f1c62ab460449d9c85fdf24d0d32a6bf45176581151e53cc26a5d910",
                "sha256:d0caf98dfb8af395d6732bd16561c0a2458851bea522e39f12f04802dbf6f502",
                "sha256:d6456afeddba036def1a36d8a2758eca53202308d83db20ab5d0b66590919627",
                "sha256:dbaef9a21a4f10bc281684ee4124f169e62bb533c2a92b55f8c06f64f9af7b8f",
                "sha256:dce84916c09aaece006272b37234ae84a8ed13abb3a4d341a23933b8701abfb5",
                "sha256:eb8c9c8b9869539d58d60ff4a28373a22514d40495911451343971cb4835b7a9",
                "sha256:efc98b14ee3a8595e40b1425e8d42f5fd26f11a7b215a81ef9259068931754f4",
                "sha256:fa2dc05b87d97acc1c6ae63f3e0f39eae5246565232484b08db6bf2dc1580678",
                "sha256:fe7d6ce9f6a5fbe24f09d95ea93e9c7271abc4e1565da511e1449b107b4d7848"
            ],
            "version": "==1.0.1"
        },
        "humanfriendly": {
            "hashes": [
                "sha256:bf52ec91244819c780341a3438d5d7b09f431d3f113a475147ac9b7b167a3d12",
                "sha256:e78960b31198511f45fd455534ae7645a6207d33e512d2e842c766d15d9c8080"
            ],
            "version": "==8.2"
        },
        "idna": {
            "hashes": [
                "sha256:7588d1c14ae4c77d74036e8c22ff447b26d0fde8f007354fd48a7814db15b7cb",
                "sha256:a068a21ceac8a4d63dbfd964670474107f541babbd2250d61922f029858365fa"
            ],
            "version": "==2.9"
        },
        "imagesize": {
            "hashes": [
                "sha256:6965f19a6a2039c7d48bca7dba2473069ff854c36ae6f19d2cde309d998228a1",
                "sha256:b1f6b5a4eab1f73479a50fb79fcf729514a900c341d8503d62a62dbc4127a2b1"
            ],
            "version": "==1.2.0"
        },
        "jinja2": {
            "hashes": [
                "sha256:89aab215427ef59c34ad58735269eb58b1a5808103067f7bb9d5836c651b3bb0",
                "sha256:f0a4641d3cf955324a89c04f3d94663aa4d638abe8f733ecd3582848e1c37035"
            ],
            "version": "==2.11.2"
        },
        "lxml": {
            "hashes": [
                "sha256:06748c7192eab0f48e3d35a7adae609a329c6257495d5e53878003660dc0fec6",
                "sha256:0790ddca3f825dd914978c94c2545dbea5f56f008b050e835403714babe62a5f",
                "sha256:1aa7a6197c1cdd65d974f3e4953764eee3d9c7b67e3966616b41fab7f8f516b7",
                "sha256:22c6d34fdb0e65d5f782a4d1a1edb52e0a8365858dafb1c08cb1d16546cf0786",
                "sha256:2754d4406438c83144f9ffd3628bbe2dcc6d62b20dbc5c1ec4bc4385e5d44b42",
                "sha256:27ee0faf8077c7c1a589573b1450743011117f1aa1a91d5ae776bbc5ca6070f2",
                "sha256:2b02c106709466a93ed424454ce4c970791c486d5fcdf52b0d822a7e29789626",
                "sha256:2d1ddce96cf15f1254a68dba6935e6e0f1fe39247de631c115e84dd404a6f031",
                "sha256:4f282737d187ae723b2633856085c31ae5d4d432968b7f3f478a48a54835f5c4",
                "sha256:51bb4edeb36d24ec97eb3e6a6007be128b720114f9a875d6b370317d62ac80b9",
                "sha256:7eee37c1b9815e6505847aa5e68f192e8a1b730c5c7ead39ff317fde9ce29448",
                "sha256:7fd88cb91a470b383aafad554c3fe1ccf6dfb2456ff0e84b95335d582a799804",
                "sha256:9144ce36ca0824b29ebc2e02ca186e54040ebb224292072250467190fb613b96",
                "sha256:925baf6ff1ef2c45169f548cc85204433e061360bfa7d01e1be7ae38bef73194",
                "sha256:a636346c6c0e1092ffc202d97ec1843a75937d8c98aaf6771348ad6422e44bb0",
                "sha256:a87dbee7ad9dce3aaefada2081843caf08a44a8f52e03e0a4cc5819f8398f2f4",
                "sha256:a9e3b8011388e7e373565daa5e92f6c9cb844790dc18e43073212bb3e76f7007",
                "sha256:afb53edf1046599991fb4a7d03e601ab5f5422a5435c47ee6ba91ec3b61416a6",
                "sha256:b26719890c79a1dae7d53acac5f089d66fd8cc68a81f4e4bd355e45470dc25e1",
                "sha256:b7462cdab6fffcda853338e1741ce99706cdf880d921b5a769202ea7b94e8528",
                "sha256:b77975465234ff49fdad871c08aa747aae06f5e5be62866595057c43f8d2f62c",
                "sha256:c47a8a5d00060122ca5908909478abce7bbf62d812e3fc35c6c802df8fb01fe7",
                "sha256:c79e5debbe092e3c93ca4aee44c9a7631bdd407b2871cb541b979fd350bbbc29",
                "sha256:d8d40e0121ca1606aa9e78c28a3a7d88a05c06b3ca61630242cded87d8ce55fa",
                "sha256:ee2be8b8f72a2772e72ab926a3bccebf47bb727bda41ae070dc91d1fb759b726",
                "sha256:f95d28193c3863132b1f55c1056036bf580b5a488d908f7d22a04ace8935a3a9",
                "sha256:fadd2a63a2bfd7fb604508e553d1cf68eca250b2fbdbd81213b5f6f2fbf23529"
            ],
            "index": "pypi",
            "version": "==4.5.1"
        },
        "markdownify": {
            "hashes": [
                "sha256:28ce67d1888e4908faaab7b04d2193cda70ea4f902f156a21d0aaea55e63e0a1"
            ],
            "index": "pypi",
            "version": "==0.4.1"
        },
        "markupsafe": {
            "hashes": [
                "sha256:00bc623926325b26bb9605ae9eae8a215691f33cae5df11ca5424f06f2d1f473",
                "sha256:09027a7803a62ca78792ad89403b1b7a73a01c8cb65909cd876f7fcebd79b161",
                "sha256:09c4b7f37d6c648cb13f9230d847adf22f8171b1ccc4d5682398e77f40309235",
                "sha256:1027c282dad077d0bae18be6794e6b6b8c91d58ed8a8d89a89d59693b9131db5",
                "sha256:13d3144e1e340870b25e7b10b98d779608c02016d5184cfb9927a9f10c689f42",
                "sha256:24982cc2533820871eba85ba648cd53d8623687ff11cbb805be4ff7b4c971aff",
                "sha256:29872e92839765e546828bb7754a68c418d927cd064fd4708fab9fe9c8bb116b",
                "sha256:43a55c2930bbc139570ac2452adf3d70cdbb3cfe5912c71cdce1c2c6bbd9c5d1",
                "sha256:46c99d2de99945ec5cb54f23c8cd5689f6d7177305ebff350a58ce5f8de1669e",
                "sha256:500d4957e52ddc3351cabf489e79c91c17f6e0899158447047588650b5e69183",
                "sha256:535f6fc4d397c1563d08b88e485c3496cf5784e927af890fb3c3aac7f933ec66",
                "sha256:596510de112c685489095da617b5bcbbac7dd6384aeebeda4df6025d0256a81b",
                "sha256:62fe6c95e3ec8a7fad637b7f3d372c15ec1caa01ab47926cfdf7a75b40e0eac1",
                "sha256:6788b695d50a51edb699cb55e35487e430fa21f1ed838122d722e0ff0ac5ba15",
                "sha256:6dd73240d2af64df90aa7c4e7481e23825ea70af4b4922f8ede5b9e35f78a3b1",
                "sha256:717ba8fe3ae9cc0006d7c451f0bb265ee07739daf76355d06366154ee68d221e",
                "sha256:79855e1c5b8da654cf486b830bd42c06e8780cea587384cf6545b7d9ac013a0b",
                "sha256:7c1699dfe0cf8ff607dbdcc1e9b9af1755371f92a68f706051cc8c37d447c905",
                "sha256:88e5fcfb52ee7b911e8bb6d6aa2fd21fbecc674eadd44118a9cc3863f938e735",
                "sha256:8defac2f2ccd6805ebf65f5eeb132adcf2ab57aa11fdf4c0dd5169a004710e7d",
                "sha256:98c7086708b163d425c67c7a91bad6e466bb99d797aa64f965e9d25c12111a5e",
                "sha256:9add70b36c5666a2ed02b43b335fe19002ee5235efd4b8a89bfcf9005bebac0d",
                "sha256:9bf40443012702a1d2070043cb6291650a0841ece432556f784f004937f0f32c",
                "sha256:ade5e387d2ad0d7ebf59146cc00c8044acbd863725f887353a10df825fc8ae21",
                "sha256:b00c1de48212e4cc9603895652c5c410df699856a2853135b3967591e4beebc2",
                "sha256:b1282f8c00509d99fef04d8ba936b156d419be841854fe901d8ae224c59f0be5",
                "sha256:b2051432115498d3562c084a49bba65d97cf251f5a331c64a12ee7e04dacc51b",
                "sha256:ba59edeaa2fc6114428f1637ffff42da1e311e29382d81b339c1817d37ec93c6",
                "sha256:c8716a48d94b06bb3b2524c2b77e055fb313aeb4ea620c8dd03a105574ba704f",
                "sha256:cd5df75523866410809ca100dc9681e301e3c27567cf498077e8551b6d20e42f",
                "sha256:cdb132fc825c38e1aeec2c8aa9338310d29d337bebbd7baa06889d09a60a1fa2",
                "sha256:e249096428b3ae81b08327a63a485ad0878de3fb939049038579ac0ef61e17e7",
                "sha256:e8313f01ba26fbbe36c7be1966a7b7424942f670f38e666995b88d012765b9be"
            ],
            "version": "==1.1.1"
        },
        "more-itertools": {
            "hashes": [
                "sha256:558bb897a2232f5e4f8e2399089e35aecb746e1f9191b6584a151647e89267be",
                "sha256:7818f596b1e87be009031c7653d01acc46ed422e6656b394b0f765ce66ed4982"
            ],
            "index": "pypi",
            "version": "==8.3.0"
        },
        "multidict": {
            "hashes": [
                "sha256:1ece5a3369835c20ed57adadc663400b5525904e53bae59ec854a5d36b39b21a",
                "sha256:275ca32383bc5d1894b6975bb4ca6a7ff16ab76fa622967625baeebcf8079000",
                "sha256:3750f2205b800aac4bb03b5ae48025a64e474d2c6cc79547988ba1d4122a09e2",
                "sha256:4538273208e7294b2659b1602490f4ed3ab1c8cf9dbdd817e0e9db8e64be2507",
                "sha256:5141c13374e6b25fe6bf092052ab55c0c03d21bd66c94a0e3ae371d3e4d865a5",
                "sha256:51a4d210404ac61d32dada00a50ea7ba412e6ea945bbe992e4d7a595276d2ec7",
                "sha256:5cf311a0f5ef80fe73e4f4c0f0998ec08f954a6ec72b746f3c179e37de1d210d",
                "sha256:6513728873f4326999429a8b00fc7ceddb2509b01d5fd3f3be7881a257b8d463",
                "sha256:7388d2ef3c55a8ba80da62ecfafa06a1c097c18032a501ffd4cabbc52d7f2b19",
                "sha256:9456e90649005ad40558f4cf51dbb842e32807df75146c6d940b6f5abb4a78f3",
                "sha256:c026fe9a05130e44157b98fea3ab12969e5b60691a276150db9eda71710cd10b",
                "sha256:d14842362ed4cf63751648e7672f7174c9818459d169231d03c56e84daf90b7c",
                "sha256:e0d072ae0f2a179c375f67e3da300b47e1a83293c554450b29c900e50afaae87",
                "sha256:f07acae137b71af3bb548bd8da720956a3bc9f9a0b87733e0899226a2317aeb7",
                "sha256:fbb77a75e529021e7c4a8d4e823d88ef4d23674a202be4f5addffc72cbb91430",
                "sha256:fcfbb44c59af3f8ea984de67ec7c306f618a3ec771c2843804069917a8f2e255",
                "sha256:feed85993dbdb1dbc29102f50bca65bdc68f2c0c8d352468c25b54874f23c39d"
            ],
            "version": "==4.7.6"
        },
        "ordered-set": {
            "hashes": [
                "sha256:a31008c57f9c9776b12eb8841b1f61d1e4d70dfbbe8875ccfa2403c54af3d51b"
            ],
            "version": "==4.0.1"
        },
        "packaging": {
            "hashes": [
                "sha256:4357f74f47b9c12db93624a82154e9b120fa8293699949152b22065d556079f8",
                "sha256:998416ba6962ae7fbd6596850b80e17859a5753ba17c32284f67bfff33784181"
            ],
            "version": "==20.4"
        },
        "pamqp": {
            "hashes": [
                "sha256:2f81b5c186f668a67f165193925b6bfd83db4363a6222f599517f29ecee60b02",
                "sha256:5cd0f5a85e89f20d5f8e19285a1507788031cfca4a9ea6f067e3cf18f5e294e8"
            ],
            "version": "==2.3.0"
        },
        "pycares": {
            "hashes": [
                "sha256:050f00b39ed77ea8a4e555f09417d4b1a6b5baa24bb9531a3e15d003d2319b3f",
                "sha256:0a24d2e580a8eb567140d7b69f12cb7de90c836bd7b6488ec69394d308605ac3",
                "sha256:0c5bd1f6f885a219d5e972788d6eef7b8043b55c3375a845e5399638436e0bba",
                "sha256:11c628402cc8fc8ef461076d4e47f88afc1f8609989ebbff0dbffcd54c97239f",
                "sha256:18dfd4fd300f570d6c4536c1d987b7b7673b2a9d14346592c5d6ed716df0d104",
                "sha256:1917b82494907a4a342db420bc4dd5bac355a5fa3984c35ba9bf51422b020b48",
                "sha256:1b90fa00a89564df059fb18e796458864cc4e00cb55e364dbf921997266b7c55",
                "sha256:1d8d177c40567de78108a7835170f570ab04f09084bfd32df9919c0eaec47aa1",
                "sha256:236286f81664658b32c141c8e79d20afc3d54f6e2e49dfc8b702026be7265855",
                "sha256:2e4f74677542737fb5af4ea9a2e415ec5ab31aa67e7b8c3c969fdb15c069f679",
                "sha256:48a7750f04e69e1f304f4332b755728067e7c4b1abe2760bba1cacd9ff7a847a",
                "sha256:7d86e62b700b21401ffe7fd1bbfe91e08489416fecae99c6570ab023c6896022",
                "sha256:7e2d7effd08d2e5a3cb95d98a7286ebab71ab2fbce84fa93cc2dd56caf7240dd",
                "sha256:81edb016d9e43dde7473bc3999c29cdfee3a6b67308fed1ea21049f458e83ae0",
                "sha256:96c90e11b4a4c7c0b8ff5aaaae969c5035493136586043ff301979aae0623941",
                "sha256:9a0a1845f8cb2e62332bca0aaa9ad5494603ac43fb60d510a61d5b5b170d7216",
                "sha256:a05bbfdfd41f8410a905a818f329afe7510cbd9ee65c60f8860a72b6c64ce5dc",
                "sha256:a5089fd660f0b0d228b14cdaa110d0d311edfa5a63f800618dbf1321dcaef66b",
                "sha256:c457a709e6f2befea7e2996c991eda6d79705dd075f6521593ba6ebc1485b811",
                "sha256:c5cb72644b04e5e5abfb1e10a0e7eb75da6684ea0e60871652f348e412cf3b11",
                "sha256:cce46dd4717debfd2aab79d6d7f0cbdf6b1e982dc4d9bebad81658d59ede07c2",
                "sha256:cfdd1f90bcf373b00f4b2c55ea47868616fe2f779f792fc913fa82a3d64ffe43",
                "sha256:d88a279cbc5af613f73e86e19b3f63850f7a2e2736e249c51995dedcc830b1bb",
                "sha256:eba9a9227438da5e78fc8eee32f32eb35d9a50cf0a0bd937eb6275c7cc3015fe",
                "sha256:eee7b6a5f5b5af050cb7d66ab28179287b416f06d15a8974ac831437fec51336",
                "sha256:f41ac1c858687e53242828c9f59c2e7b0b95dbcd5bdd09c7e5d3c48b0f89a25a",
                "sha256:f8deaefefc3a589058df1b177275f79233e8b0eeee6734cf4336d80164ecd022",
                "sha256:fa78e919f3bd7d6d075db262aa41079b4c02da315c6043c6f43881e2ebcdd623",
                "sha256:fadb97d2e02dabdc15a0091591a972a938850d79ddde23d385d813c1731983f0"
            ],
            "version": "==3.1.1"
        },
        "pycparser": {
            "hashes": [
                "sha256:2d475327684562c3a96cc71adf7dc8c4f0565175cf86b6d7a404ff4c771f15f0",
                "sha256:7582ad22678f0fcd81102833f60ef8d0e57288b6b5fb00323d101be910e35705"
            ],
            "version": "==2.20"
        },
        "pygments": {
            "hashes": [
                "sha256:647344a061c249a3b74e230c739f434d7ea4d8b1d5f3721bc0f3558049b38f44",
                "sha256:ff7a40b4860b727ab48fad6360eb351cc1b33cbf9b15a0f689ca5353e9463324"
            ],
            "version": "==2.6.1"
        },
        "pyparsing": {
            "hashes": [
                "sha256:c203ec8783bf771a155b207279b9bccb8dea02d8f0c9e5f8ead507bc3246ecc1",
                "sha256:ef9d7589ef3c200abe66653d3f1ab1033c3c419ae9b9bdb1240a85b024efc88b"
            ],
            "version": "==2.4.7"
        },
        "python-dateutil": {
            "hashes": [
                "sha256:73ebfe9dbf22e832286dafa60473e4cd239f8592f699aa5adaf10050e6e1823c",
                "sha256:75bb3f31ea686f1197762692a9ee6a7550b59fc6ca3a1f4b5d7e32fb98e2da2a"
            ],
            "index": "pypi",
            "version": "==2.8.1"
        },
        "pytz": {
            "hashes": [
                "sha256:a494d53b6d39c3c6e44c3bec237336e14305e4f29bbf800b599253057fbb79ed",
                "sha256:c35965d010ce31b23eeb663ed3cc8c906275d6be1a34393a1d73a41febf4a048"
            ],
            "version": "==2020.1"
        },
        "pyyaml": {
            "hashes": [
                "sha256:06a0d7ba600ce0b2d2fe2e78453a470b5a6e000a985dd4a4e54e436cc36b0e97",
                "sha256:240097ff019d7c70a4922b6869d8a86407758333f02203e0fc6ff79c5dcede76",
                "sha256:4f4b913ca1a7319b33cfb1369e91e50354d6f07a135f3b901aca02aa95940bd2",
                "sha256:69f00dca373f240f842b2931fb2c7e14ddbacd1397d57157a9b005a6a9942648",
                "sha256:73f099454b799e05e5ab51423c7bcf361c58d3206fa7b0d555426b1f4d9a3eaf",
                "sha256:74809a57b329d6cc0fdccee6318f44b9b8649961fa73144a98735b0aaf029f1f",
                "sha256:7739fc0fa8205b3ee8808aea45e968bc90082c10aef6ea95e855e10abf4a37b2",
                "sha256:95f71d2af0ff4227885f7a6605c37fd53d3a106fcab511b8860ecca9fcf400ee",
                "sha256:b8eac752c5e14d3eca0e6dd9199cd627518cb5ec06add0de9d32baeee6fe645d",
                "sha256:cc8955cfbfc7a115fa81d85284ee61147059a753344bc51098f3ccd69b0d7e0c",
                "sha256:d13155f591e6fcc1ec3b30685d50bf0711574e2c0dfffd7644babf8b5102ca1a"
            ],
            "index": "pypi",
            "version": "==5.3.1"
        },
<<<<<<< HEAD
        "regex": {
            "hashes": [
                "sha256:1386e75c9d1574f6aa2e4eb5355374c8e55f9aac97e224a8a5a6abded0f9c927",
                "sha256:27ff7325b297fb6e5ebb70d10437592433601c423f5acf86e5bc1ee2919b9561",
                "sha256:329ba35d711e3428db6b45a53b1b13a0a8ba07cbbcf10bbed291a7da45f106c3",
                "sha256:3a9394197664e35566242686d84dfd264c07b20f93514e2e09d3c2b3ffdf78fe",
                "sha256:51f17abbe973c7673a61863516bdc9c0ef467407a940f39501e786a07406699c",
                "sha256:579ea215c81d18da550b62ff97ee187b99f1b135fd894a13451e00986a080cad",
                "sha256:70c14743320a68c5dac7fc5a0f685be63bc2024b062fe2aaccc4acc3d01b14a1",
                "sha256:7e61be8a2900897803c293247ef87366d5df86bf701083b6c43119c7c6c99108",
                "sha256:8044d1c085d49673aadb3d7dc20ef5cb5b030c7a4fa253a593dda2eab3059929",
                "sha256:89d76ce33d3266173f5be80bd4efcbd5196cafc34100fdab814f9b228dee0fa4",
                "sha256:99568f00f7bf820c620f01721485cad230f3fb28f57d8fbf4a7967ec2e446994",
                "sha256:a7c37f048ec3920783abab99f8f4036561a174f1314302ccfa4e9ad31cb00eb4",
                "sha256:c2062c7d470751b648f1cacc3f54460aebfc261285f14bc6da49c6943bd48bdd",
                "sha256:c9bce6e006fbe771a02bda468ec40ffccbf954803b470a0345ad39c603402577",
                "sha256:ce367d21f33e23a84fb83a641b3834dd7dd8e9318ad8ff677fbfae5915a239f7",
                "sha256:ce450ffbfec93821ab1fea94779a8440e10cf63819be6e176eb1973a6017aff5",
                "sha256:ce5cc53aa9fbbf6712e92c7cf268274eaff30f6bd12a0754e8133d85a8fb0f5f",
                "sha256:d466967ac8e45244b9dfe302bbe5e3337f8dc4dec8d7d10f5e950d83b140d33a",
                "sha256:d881c2e657c51d89f02ae4c21d9adbef76b8325fe4d5cf0e9ad62f850f3a98fd",
                "sha256:e565569fc28e3ba3e475ec344d87ed3cd8ba2d575335359749298a0899fe122e",
                "sha256:ea55b80eb0d1c3f1d8d784264a6764f931e172480a2f1868f2536444c5f01e01"
            ],
            "index": "pypi",
            "version": "==2020.5.14"
=======
        "redis": {
            "hashes": [
                "sha256:2ef11f489003f151777c064c5dbc6653dfb9f3eade159bcadc524619fddc2242",
                "sha256:6d65e84bc58091140081ee9d9c187aab0480097750fac44239307a3bdf0b1251"
            ],
            "version": "==3.5.2"
>>>>>>> 1d3acb0a
        },
        "requests": {
            "hashes": [
                "sha256:43999036bfa82904b6af1d99e4882b560e5e2c68e5c4b0aa03b655f3d7d73fee",
                "sha256:b3f43d496c6daba4493e7c431722aeb7dbc6288f52a6e04e7b6023b0247817e6"
            ],
            "index": "pypi",
            "version": "==2.23.0"
        },
        "sentry-sdk": {
            "hashes": [
                "sha256:0e5e947d0f7a969314aa23669a94a9712be5a688ff069ff7b9fc36c66adc160c",
                "sha256:799a8bf76b012e3030a881be00e97bc0b922ce35dde699c6537122b751d80e2c"
            ],
            "index": "pypi",
            "version": "==0.14.4"
        },
        "six": {
            "hashes": [
                "sha256:30639c035cdb23534cd4aa2dd52c3bf48f06e5f4a941509c8bafd8ce11080259",
                "sha256:8b74bedcbbbaca38ff6d7491d76f2b06b3592611af620f8426e82dddb04a5ced"
            ],
            "version": "==1.15.0"
        },
        "snowballstemmer": {
            "hashes": [
                "sha256:209f257d7533fdb3cb73bdbd24f436239ca3b2fa67d56f6ff88e86be08cc5ef0",
                "sha256:df3bac3df4c2c01363f3dd2cfa78cce2840a79b9f1c2d2de9ce8d31683992f52"
            ],
            "version": "==2.0.0"
        },
        "sortedcontainers": {
            "hashes": [
                "sha256:974e9a32f56b17c1bac2aebd9dcf197f3eb9cd30553c5852a3187ad162e1a03a",
                "sha256:d9e96492dd51fae31e60837736b38fe42a187b5404c16606ff7ee7cd582d4c60"
            ],
            "version": "==2.1.0"
        },
        "soupsieve": {
            "hashes": [
                "sha256:1634eea42ab371d3d346309b93df7870a88610f0725d47528be902a0d95ecc55",
                "sha256:a59dc181727e95d25f781f0eb4fd1825ff45590ec8ff49eadfd7f1a537cc0232"
            ],
            "version": "==2.0.1"
        },
        "sphinx": {
            "hashes": [
                "sha256:b4c750d546ab6d7e05bdff6ac24db8ae3e8b8253a3569b754e445110a0a12b66",
                "sha256:fc312670b56cb54920d6cc2ced455a22a547910de10b3142276495ced49231cb"
            ],
            "index": "pypi",
            "version": "==2.4.4"
        },
        "sphinxcontrib-applehelp": {
            "hashes": [
                "sha256:806111e5e962be97c29ec4c1e7fe277bfd19e9652fb1a4392105b43e01af885a",
                "sha256:a072735ec80e7675e3f432fcae8610ecf509c5f1869d17e2eecff44389cdbc58"
            ],
            "version": "==1.0.2"
        },
        "sphinxcontrib-devhelp": {
            "hashes": [
                "sha256:8165223f9a335cc1af7ffe1ed31d2871f325254c0423bc0c4c7cd1c1e4734a2e",
                "sha256:ff7f1afa7b9642e7060379360a67e9c41e8f3121f2ce9164266f61b9f4b338e4"
            ],
            "version": "==1.0.2"
        },
        "sphinxcontrib-htmlhelp": {
            "hashes": [
                "sha256:3c0bc24a2c41e340ac37c85ced6dafc879ab485c095b1d65d2461ac2f7cca86f",
                "sha256:e8f5bb7e31b2dbb25b9cc435c8ab7a79787ebf7f906155729338f3156d93659b"
            ],
            "version": "==1.0.3"
        },
        "sphinxcontrib-jsmath": {
            "hashes": [
                "sha256:2ec2eaebfb78f3f2078e73666b1415417a116cc848b72e5172e596c871103178",
                "sha256:a9925e4a4587247ed2191a22df5f6970656cb8ca2bd6284309578f2153e0c4b8"
            ],
            "version": "==1.0.1"
        },
        "sphinxcontrib-qthelp": {
            "hashes": [
                "sha256:4c33767ee058b70dba89a6fc5c1892c0d57a54be67ddd3e7875a18d14cba5a72",
                "sha256:bd9fc24bcb748a8d51fd4ecaade681350aa63009a347a8c14e637895444dfab6"
            ],
            "version": "==1.0.3"
        },
        "sphinxcontrib-serializinghtml": {
            "hashes": [
                "sha256:eaa0eccc86e982a9b939b2b82d12cc5d013385ba5eadcc7e4fed23f4405f77bc",
                "sha256:f242a81d423f59617a8e5cf16f5d4d74e28ee9a66f9e5b637a18082991db5a9a"
            ],
            "version": "==1.1.4"
        },
        "statsd": {
            "hashes": [
                "sha256:c610fb80347fca0ef62666d241bce64184bd7cc1efe582f9690e045c25535eaa",
                "sha256:e3e6db4c246f7c59003e51c9720a51a7f39a396541cb9b147ff4b14d15b5dd1f"
            ],
            "index": "pypi",
            "version": "==3.3.0"
        },
        "urllib3": {
            "hashes": [
                "sha256:3018294ebefce6572a474f0604c2021e33b3fd8006ecd11d62107a5d2a963527",
                "sha256:88206b0eb87e6d677d424843ac5209e3fb9d0190d0ee169599165ec25e9d9115"
            ],
            "version": "==1.25.9"
        },
        "websockets": {
            "hashes": [
                "sha256:0e4fb4de42701340bd2353bb2eee45314651caa6ccee80dbd5f5d5978888fed5",
                "sha256:1d3f1bf059d04a4e0eb4985a887d49195e15ebabc42364f4eb564b1d065793f5",
                "sha256:20891f0dddade307ffddf593c733a3fdb6b83e6f9eef85908113e628fa5a8308",
                "sha256:295359a2cc78736737dd88c343cd0747546b2174b5e1adc223824bcaf3e164cb",
                "sha256:2db62a9142e88535038a6bcfea70ef9447696ea77891aebb730a333a51ed559a",
                "sha256:3762791ab8b38948f0c4d281c8b2ddfa99b7e510e46bd8dfa942a5fff621068c",
                "sha256:3db87421956f1b0779a7564915875ba774295cc86e81bc671631379371af1170",
                "sha256:3ef56fcc7b1ff90de46ccd5a687bbd13a3180132268c4254fc0fa44ecf4fc422",
                "sha256:4f9f7d28ce1d8f1295717c2c25b732c2bc0645db3215cf757551c392177d7cb8",
                "sha256:5c01fd846263a75bc8a2b9542606927cfad57e7282965d96b93c387622487485",
                "sha256:5c65d2da8c6bce0fca2528f69f44b2f977e06954c8512a952222cea50dad430f",
                "sha256:751a556205d8245ff94aeef23546a1113b1dd4f6e4d102ded66c39b99c2ce6c8",
                "sha256:7ff46d441db78241f4c6c27b3868c9ae71473fe03341340d2dfdbe8d79310acc",
                "sha256:965889d9f0e2a75edd81a07592d0ced54daa5b0785f57dc429c378edbcffe779",
                "sha256:9b248ba3dd8a03b1a10b19efe7d4f7fa41d158fdaa95e2cf65af5a7b95a4f989",
                "sha256:9bef37ee224e104a413f0780e29adb3e514a5b698aabe0d969a6ba426b8435d1",
                "sha256:c1ec8db4fac31850286b7cd3b9c0e1b944204668b8eb721674916d4e28744092",
                "sha256:c8a116feafdb1f84607cb3b14aa1418424ae71fee131642fc568d21423b51824",
                "sha256:ce85b06a10fc65e6143518b96d3dca27b081a740bae261c2fb20375801a9d56d",
                "sha256:d705f8aeecdf3262379644e4b55107a3b55860eb812b673b28d0fbc347a60c55",
                "sha256:e898a0863421650f0bebac8ba40840fc02258ef4714cb7e1fd76b6a6354bda36",
                "sha256:f8a7bff6e8664afc4e6c28b983845c5bc14965030e3fb98789734d416af77c4b"
            ],
            "version": "==8.1"
        },
        "yarl": {
            "hashes": [
                "sha256:0c2ab325d33f1b824734b3ef51d4d54a54e0e7a23d13b86974507602334c2cce",
                "sha256:0ca2f395591bbd85ddd50a82eb1fde9c1066fafe888c5c7cc1d810cf03fd3cc6",
                "sha256:2098a4b4b9d75ee352807a95cdf5f10180db903bc5b7270715c6bbe2551f64ce",
                "sha256:25e66e5e2007c7a39541ca13b559cd8ebc2ad8fe00ea94a2aad28a9b1e44e5ae",
                "sha256:26d7c90cb04dee1665282a5d1a998defc1a9e012fdca0f33396f81508f49696d",
                "sha256:308b98b0c8cd1dfef1a0311dc5e38ae8f9b58349226aa0533f15a16717ad702f",
                "sha256:3ce3d4f7c6b69c4e4f0704b32eca8123b9c58ae91af740481aa57d7857b5e41b",
                "sha256:58cd9c469eced558cd81aa3f484b2924e8897049e06889e8ff2510435b7ef74b",
                "sha256:5b10eb0e7f044cf0b035112446b26a3a2946bca9d7d7edb5e54a2ad2f6652abb",
                "sha256:6faa19d3824c21bcbfdfce5171e193c8b4ddafdf0ac3f129ccf0cdfcb083e462",
                "sha256:944494be42fa630134bf907714d40207e646fd5a94423c90d5b514f7b0713fea",
                "sha256:a161de7e50224e8e3de6e184707476b5a989037dcb24292b391a3d66ff158e70",
                "sha256:a4844ebb2be14768f7994f2017f70aca39d658a96c786211be5ddbe1c68794c1",
                "sha256:c2b509ac3d4b988ae8769901c66345425e361d518aecbe4acbfc2567e416626a",
                "sha256:c9959d49a77b0e07559e579f38b2f3711c2b8716b8410b320bf9713013215a1b",
                "sha256:d8cdee92bc930d8b09d8bd2043cedd544d9c8bd7436a77678dd602467a993080",
                "sha256:e15199cdb423316e15f108f51249e44eb156ae5dba232cb73be555324a1d49c2"
            ],
            "version": "==1.4.2"
        }
    },
    "develop": {
        "appdirs": {
            "hashes": [
                "sha256:7d5d0167b2b1ba821647616af46a749d1c653740dd0d2415100fe26e27afdf41",
                "sha256:a841dacd6b99318a741b166adb07e19ee71a274450e68237b4650ca1055ab128"
            ],
            "version": "==1.4.4"
        },
        "attrs": {
            "hashes": [
                "sha256:08a96c641c3a74e44eb59afb61a24f2cb9f4d7188748e76ba4bb5edfa3cb7d1c",
                "sha256:f7b7ce16570fe9965acd6d30101a28f62fb4a7f9e926b3bbc9b61f8b04247e72"
            ],
            "version": "==19.3.0"
        },
        "cfgv": {
            "hashes": [
                "sha256:1ccf53320421aeeb915275a196e23b3b8ae87dea8ac6698b1638001d4a486d53",
                "sha256:c8e8f552ffcc6194f4e18dd4f68d9aef0c0d58ae7e7be8c82bee3c5e9edfa513"
            ],
            "version": "==3.1.0"
        },
        "coverage": {
            "hashes": [
                "sha256:00f1d23f4336efc3b311ed0d807feb45098fc86dee1ca13b3d6768cdab187c8a",
                "sha256:01333e1bd22c59713ba8a79f088b3955946e293114479bbfc2e37d522be03355",
                "sha256:0cb4be7e784dcdc050fc58ef05b71aa8e89b7e6636b99967fadbdba694cf2b65",
                "sha256:0e61d9803d5851849c24f78227939c701ced6704f337cad0a91e0972c51c1ee7",
                "sha256:1601e480b9b99697a570cea7ef749e88123c04b92d84cedaa01e117436b4a0a9",
                "sha256:2742c7515b9eb368718cd091bad1a1b44135cc72468c731302b3d641895b83d1",
                "sha256:2d27a3f742c98e5c6b461ee6ef7287400a1956c11421eb574d843d9ec1f772f0",
                "sha256:402e1744733df483b93abbf209283898e9f0d67470707e3c7516d84f48524f55",
                "sha256:5c542d1e62eece33c306d66fe0a5c4f7f7b3c08fecc46ead86d7916684b36d6c",
                "sha256:5f2294dbf7875b991c381e3d5af2bcc3494d836affa52b809c91697449d0eda6",
                "sha256:6402bd2fdedabbdb63a316308142597534ea8e1895f4e7d8bf7476c5e8751fef",
                "sha256:66460ab1599d3cf894bb6baee8c684788819b71a5dc1e8fa2ecc152e5d752019",
                "sha256:782caea581a6e9ff75eccda79287daefd1d2631cc09d642b6ee2d6da21fc0a4e",
                "sha256:79a3cfd6346ce6c13145731d39db47b7a7b859c0272f02cdb89a3bdcbae233a0",
                "sha256:7a5bdad4edec57b5fb8dae7d3ee58622d626fd3a0be0dfceda162a7035885ecf",
                "sha256:8fa0cbc7ecad630e5b0f4f35b0f6ad419246b02bc750de7ac66db92667996d24",
                "sha256:a027ef0492ede1e03a8054e3c37b8def89a1e3c471482e9f046906ba4f2aafd2",
                "sha256:a3f3654d5734a3ece152636aad89f58afc9213c6520062db3978239db122f03c",
                "sha256:a82b92b04a23d3c8a581fc049228bafde988abacba397d57ce95fe95e0338ab4",
                "sha256:acf3763ed01af8410fc36afea23707d4ea58ba7e86a8ee915dfb9ceff9ef69d0",
                "sha256:adeb4c5b608574a3d647011af36f7586811a2c1197c861aedb548dd2453b41cd",
                "sha256:b83835506dfc185a319031cf853fa4bb1b3974b1f913f5bb1a0f3d98bdcded04",
                "sha256:bb28a7245de68bf29f6fb199545d072d1036a1917dca17a1e75bbb919e14ee8e",
                "sha256:bf9cb9a9fd8891e7efd2d44deb24b86d647394b9705b744ff6f8261e6f29a730",
                "sha256:c317eaf5ff46a34305b202e73404f55f7389ef834b8dbf4da09b9b9b37f76dd2",
                "sha256:dbe8c6ae7534b5b024296464f387d57c13caa942f6d8e6e0346f27e509f0f768",
                "sha256:de807ae933cfb7f0c7d9d981a053772452217df2bf38e7e6267c9cbf9545a796",
                "sha256:dead2ddede4c7ba6cb3a721870f5141c97dc7d85a079edb4bd8d88c3ad5b20c7",
                "sha256:dec5202bfe6f672d4511086e125db035a52b00f1648d6407cc8e526912c0353a",
                "sha256:e1ea316102ea1e1770724db01998d1603ed921c54a86a2efcb03428d5417e489",
                "sha256:f90bfc4ad18450c80b024036eaf91e4a246ae287701aaa88eaebebf150868052"
            ],
            "index": "pypi",
            "version": "==5.1"
        },
        "distlib": {
            "hashes": [
                "sha256:2e166e231a26b36d6dfe35a48c4464346620f8645ed0ace01ee31822b288de21"
            ],
            "version": "==0.3.0"
        },
        "filelock": {
            "hashes": [
                "sha256:18d82244ee114f543149c66a6e0c14e9c4f8a1044b5cdaadd0f82159d6a6ff59",
                "sha256:929b7d63ec5b7d6b71b0fa5ac14e030b3f70b75747cef1b10da9b879fef15836"
            ],
            "version": "==3.0.12"
        },
        "flake8": {
            "hashes": [
<<<<<<< HEAD
                "sha256:6c1193b0c3f853ef763969238f6c81e9e63ace9d024518edc020d5f1d6d93195",
                "sha256:ea6623797bf9a52f4c9577d780da0bb17d65f870213f7b5bcc9fca82540c31d5"
            ],
            "index": "pypi",
            "version": "==3.8.1"
=======
                "sha256:c69ac1668e434d37a2d2880b3ca9aafd54b3a10a3ac1ab101d22f29e29cf8634",
                "sha256:ccaa799ef9893cebe69fdfefed76865aeaefbb94cb8545617b2298786a4de9a5"
            ],
            "index": "pypi",
            "version": "==3.8.2"
>>>>>>> 1d3acb0a
        },
        "flake8-annotations": {
            "hashes": [
                "sha256:9091d920406a7ff10e401e0dd1baa396d1d7d2e3d101a9beecf815f5894ad554",
                "sha256:f59fdceb8c8f380a20aed20e1ba8a57bde05935958166c52be2249f113f7ab75"
            ],
            "index": "pypi",
            "version": "==2.1.0"
        },
        "flake8-bugbear": {
            "hashes": [
                "sha256:a3ddc03ec28ba2296fc6f89444d1c946a6b76460f859795b35b77d4920a51b63",
                "sha256:bd02e4b009fb153fe6072c31c52aeab5b133d508095befb2ffcf3b41c4823162"
            ],
            "index": "pypi",
            "version": "==20.1.4"
        },
        "flake8-docstrings": {
            "hashes": [
                "sha256:3d5a31c7ec6b7367ea6506a87ec293b94a0a46c0bce2bb4975b7f1d09b6f3717",
                "sha256:a256ba91bc52307bef1de59e2a009c3cf61c3d0952dbe035d6ff7208940c2edc"
            ],
            "index": "pypi",
            "version": "==1.5.0"
        },
        "flake8-import-order": {
            "hashes": [
                "sha256:90a80e46886259b9c396b578d75c749801a41ee969a235e163cfe1be7afd2543",
                "sha256:a28dc39545ea4606c1ac3c24e9d05c849c6e5444a50fb7e9cdd430fc94de6e92"
            ],
            "index": "pypi",
            "version": "==0.18.1"
        },
        "flake8-polyfill": {
            "hashes": [
                "sha256:12be6a34ee3ab795b19ca73505e7b55826d5f6ad7230d31b18e106400169b9e9",
                "sha256:e44b087597f6da52ec6393a709e7108b2905317d0c0b744cdca6208e670d8eda"
            ],
            "version": "==1.0.2"
        },
        "flake8-string-format": {
            "hashes": [
                "sha256:65f3da786a1461ef77fca3780b314edb2853c377f2e35069723348c8917deaa2",
                "sha256:812ff431f10576a74c89be4e85b8e075a705be39bc40c4b4278b5b13e2afa9af"
            ],
            "index": "pypi",
            "version": "==0.3.0"
        },
        "flake8-tidy-imports": {
            "hashes": [
                "sha256:62059ca07d8a4926b561d392cbab7f09ee042350214a25cf12823384a45d27dd",
                "sha256:c30b40337a2e6802ba3bb611c26611154a27e94c53fc45639e3e282169574fd3"
            ],
            "index": "pypi",
            "version": "==4.1.0"
        },
        "flake8-todo": {
            "hashes": [
                "sha256:6e4c5491ff838c06fe5a771b0e95ee15fc005ca57196011011280fc834a85915"
            ],
            "index": "pypi",
            "version": "==0.7"
        },
        "identify": {
            "hashes": [
<<<<<<< HEAD
                "sha256:23c18d97bb50e05be1a54917ee45cc61d57cb96aedc06aabb2b02331edf0dbf0",
                "sha256:88ed90632023e52a6495749c6732e61e08ec9f4f04e95484a5c37b9caf40283c"
            ],
            "version": "==1.4.15"
=======
                "sha256:0f3c3aac62b51b86fea6ff52fe8ff9e06f57f10411502443809064d23e16f1c2",
                "sha256:f9ad3d41f01e98eb066b6e05c5b184fd1e925fadec48eb165b4e01c72a1ef3a7"
            ],
            "version": "==1.4.16"
>>>>>>> 1d3acb0a
        },
        "mccabe": {
            "hashes": [
                "sha256:ab8a6258860da4b6677da4bd2fe5dc2c659cff31b3ee4f7f5d64e79735b80d42",
                "sha256:dd8d182285a0fe56bace7f45b5e7d1a6ebcbf524e8f3bd87eb0f125271b8831f"
            ],
            "version": "==0.6.1"
        },
        "nodeenv": {
            "hashes": [
                "sha256:5b2438f2e42af54ca968dd1b374d14a1194848955187b0e5e4be1f73813a5212"
            ],
            "version": "==1.3.5"
        },
        "pep8-naming": {
            "hashes": [
                "sha256:5d9f1056cb9427ce344e98d1a7f5665710e2f20f748438e308995852cfa24164",
                "sha256:f3b4a5f9dd72b991bf7d8e2a341d2e1aa3a884a769b5aaac4f56825c1763bf3a"
            ],
            "index": "pypi",
            "version": "==0.10.0"
        },
        "pre-commit": {
            "hashes": [
                "sha256:5559e09afcac7808933951ffaf4ff9aac524f31efbc3f24d021540b6c579813c",
                "sha256:703e2e34cbe0eedb0d319eff9f7b83e2022bb5a3ab5289a6a8841441076514d0"
            ],
            "index": "pypi",
            "version": "==2.4.0"
        },
        "pycodestyle": {
            "hashes": [
                "sha256:2295e7b2f6b5bd100585ebcb1f616591b652db8a741695b3d8f5d28bdc934367",
                "sha256:c58a7d2815e0e8d7972bf1803331fb0152f867bd89adf8a01dfd55085434192e"
            ],
            "version": "==2.6.0"
        },
        "pydocstyle": {
            "hashes": [
                "sha256:da7831660b7355307b32778c4a0dbfb137d89254ef31a2b2978f50fc0b4d7586",
                "sha256:f4f5d210610c2d153fae39093d44224c17429e2ad7da12a8b419aba5c2f614b5"
            ],
            "version": "==5.0.2"
        },
        "pyflakes": {
            "hashes": [
                "sha256:0d94e0e05a19e57a99444b6ddcf9a6eb2e5c68d3ca1e98e90707af8152c90a92",
                "sha256:35b2d75ee967ea93b55750aa9edbbf72813e06a66ba54438df2cfac9e3c27fc8"
            ],
            "version": "==2.2.0"
        },
        "pyyaml": {
            "hashes": [
                "sha256:06a0d7ba600ce0b2d2fe2e78453a470b5a6e000a985dd4a4e54e436cc36b0e97",
                "sha256:240097ff019d7c70a4922b6869d8a86407758333f02203e0fc6ff79c5dcede76",
                "sha256:4f4b913ca1a7319b33cfb1369e91e50354d6f07a135f3b901aca02aa95940bd2",
                "sha256:69f00dca373f240f842b2931fb2c7e14ddbacd1397d57157a9b005a6a9942648",
                "sha256:73f099454b799e05e5ab51423c7bcf361c58d3206fa7b0d555426b1f4d9a3eaf",
                "sha256:74809a57b329d6cc0fdccee6318f44b9b8649961fa73144a98735b0aaf029f1f",
                "sha256:7739fc0fa8205b3ee8808aea45e968bc90082c10aef6ea95e855e10abf4a37b2",
                "sha256:95f71d2af0ff4227885f7a6605c37fd53d3a106fcab511b8860ecca9fcf400ee",
                "sha256:b8eac752c5e14d3eca0e6dd9199cd627518cb5ec06add0de9d32baeee6fe645d",
                "sha256:cc8955cfbfc7a115fa81d85284ee61147059a753344bc51098f3ccd69b0d7e0c",
                "sha256:d13155f591e6fcc1ec3b30685d50bf0711574e2c0dfffd7644babf8b5102ca1a"
            ],
            "index": "pypi",
            "version": "==5.3.1"
        },
        "six": {
            "hashes": [
                "sha256:30639c035cdb23534cd4aa2dd52c3bf48f06e5f4a941509c8bafd8ce11080259",
                "sha256:8b74bedcbbbaca38ff6d7491d76f2b06b3592611af620f8426e82dddb04a5ced"
            ],
            "version": "==1.15.0"
        },
        "snowballstemmer": {
            "hashes": [
                "sha256:209f257d7533fdb3cb73bdbd24f436239ca3b2fa67d56f6ff88e86be08cc5ef0",
                "sha256:df3bac3df4c2c01363f3dd2cfa78cce2840a79b9f1c2d2de9ce8d31683992f52"
            ],
            "version": "==2.0.0"
        },
        "toml": {
            "hashes": [
                "sha256:926b612be1e5ce0634a2ca03470f95169cf16f939018233a670519cb4ac58b0f",
                "sha256:bda89d5935c2eac546d648028b9901107a595863cb36bae0c73ac804a9b4ce88"
            ],
            "version": "==0.10.1"
        },
        "unittest-xml-reporting": {
            "hashes": [
                "sha256:74eaf7739a7957a74f52b8187c5616f61157372189bef0a32ba5c30bbc00e58a",
                "sha256:e09b8ae70cce9904cdd331f53bf929150962869a5324ab7ff3dd6c8b87e01f7d"
            ],
            "index": "pypi",
            "version": "==3.0.2"
        },
        "virtualenv": {
            "hashes": [
                "sha256:a116629d4e7f4d03433b8afa27f43deba09d48bc48f5ecefa4f015a178efb6cf",
                "sha256:a730548b27366c5e6cbdf6f97406d861cccece2e22275e8e1a757aeff5e00c70"
            ],
            "version": "==20.0.21"
        }
    }
}<|MERGE_RESOLUTION|>--- conflicted
+++ resolved
@@ -1,11 +1,7 @@
 {
     "_meta": {
         "hash": {
-<<<<<<< HEAD
-            "sha256": "11bf03d60984fe7b9ac1b9343d668abd0088003e374d00e653531a85aadde5c1"
-=======
-            "sha256": "0297accc3d614d3da8080b89d56ef7fe489c28a0ada8102df396a604af7ee330"
->>>>>>> 1d3acb0a
+            "sha256": "c06a4e6e5945ed69aa7436605353901a00ae4f4c5cc58adda826b75ea740fbf3"
         },
         "pipfile-spec": 6,
         "requires": {
@@ -67,6 +63,7 @@
                 "sha256:41a9d4eb17db805f30ed172f3f609fe0c2b16657fb15b1b67df19d251dd93c0d",
                 "sha256:7c19477a9450824cb79f9949fd238f4148e2c0dca67756a2868863c387209f04"
             ],
+            "markers": "python_version >= '3.6'",
             "version": "==3.2.2"
         },
         "alabaster": {
@@ -81,6 +78,7 @@
                 "sha256:0c3c816a028d47f659d6ff5c745cb2acf1f966da1fe5c19c77a70282b25f4c5f",
                 "sha256:4291ca197d287d274d0b6cb5d6f8f8f82d434ed288f962539ff18cc9012f9ea3"
             ],
+            "markers": "python_full_version >= '3.5.3'",
             "version": "==3.0.1"
         },
         "attrs": {
@@ -88,6 +86,7 @@
                 "sha256:08a96c641c3a74e44eb59afb61a24f2cb9f4d7188748e76ba4bb5edfa3cb7d1c",
                 "sha256:f7b7ce16570fe9965acd6d30101a28f62fb4a7f9e926b3bbc9b61f8b04247e72"
             ],
+            "markers": "python_version >= '2.7' and python_version not in '3.0, 3.1, 3.2, 3.3'",
             "version": "==19.3.0"
         },
         "babel": {
@@ -95,6 +94,7 @@
                 "sha256:1aac2ae2d0d8ea368fa90906567f5c08463d98ade155c0c4bfedd6a0f7160e38",
                 "sha256:d670ea0b10f8b723672d3a6abeb87b565b244da220d76b4dba1b66269ec152d4"
             ],
+            "markers": "python_version >= '2.7' and python_version not in '3.0, 3.1, 3.2, 3.3'",
             "version": "==2.8.0"
         },
         "beautifulsoup4": {
@@ -158,7 +158,6 @@
                 "sha256:7d73d2a99753107a36ac6b455ee49046802e59d9d076ef8e47b61499fa29afff",
                 "sha256:e96da0d330793e2cb9485e9ddfd918d456036c7149416295932478192f4436a1"
             ],
-            "index": "pypi",
             "markers": "sys_platform == 'win32'",
             "version": "==0.4.3"
         },
@@ -184,6 +183,7 @@
                 "sha256:ff6653655e342e7721dfb3f10421345fd852c2a33f2cca912b1c39b3778a9429"
             ],
             "index": "pypi",
+            "py": "~=1.3.2",
             "version": "==1.0.1"
         },
         "discord.py": {
@@ -191,6 +191,7 @@
                 "sha256:406871b06d86c3dc49fba63238519f28628dac946fef8a0e22988ff58ec05580",
                 "sha256:ad00e34c72d2faa8db2157b651d05f3c415d7d05078e7e41dc9e8dc240051beb"
             ],
+            "markers": "python_full_version >= '3.5.3'",
             "version": "==1.3.3"
         },
         "docutils": {
@@ -198,6 +199,7 @@
                 "sha256:0c5b78adfbf7762415433f5515cd5c9e762339e23369dbe8000d84a4bf4ab3af",
                 "sha256:c2de3a60e9e7d07be26b7f2b00ca0309c207e06c100f9cc2a94931fc75a478fc"
             ],
+            "markers": "python_version >= '2.7' and python_version not in '3.0, 3.1, 3.2, 3.3, 3.4'",
             "version": "==0.16"
         },
         "fakeredis": {
@@ -268,6 +270,7 @@
                 "sha256:fa2dc05b87d97acc1c6ae63f3e0f39eae5246565232484b08db6bf2dc1580678",
                 "sha256:fe7d6ce9f6a5fbe24f09d95ea93e9c7271abc4e1565da511e1449b107b4d7848"
             ],
+            "markers": "python_version >= '2.7' and python_version not in '3.0, 3.1, 3.2, 3.3'",
             "version": "==1.0.1"
         },
         "humanfriendly": {
@@ -275,6 +278,7 @@
                 "sha256:bf52ec91244819c780341a3438d5d7b09f431d3f113a475147ac9b7b167a3d12",
                 "sha256:e78960b31198511f45fd455534ae7645a6207d33e512d2e842c766d15d9c8080"
             ],
+            "markers": "python_version >= '2.7' and python_version not in '3.0, 3.1, 3.2, 3.3, 3.4'",
             "version": "==8.2"
         },
         "idna": {
@@ -282,6 +286,7 @@
                 "sha256:7588d1c14ae4c77d74036e8c22ff447b26d0fde8f007354fd48a7814db15b7cb",
                 "sha256:a068a21ceac8a4d63dbfd964670474107f541babbd2250d61922f029858365fa"
             ],
+            "markers": "python_version >= '2.7' and python_version not in '3.0, 3.1, 3.2, 3.3'",
             "version": "==2.9"
         },
         "imagesize": {
@@ -289,6 +294,7 @@
                 "sha256:6965f19a6a2039c7d48bca7dba2473069ff854c36ae6f19d2cde309d998228a1",
                 "sha256:b1f6b5a4eab1f73479a50fb79fcf729514a900c341d8503d62a62dbc4127a2b1"
             ],
+            "markers": "python_version >= '2.7' and python_version not in '3.0, 3.1, 3.2, 3.3'",
             "version": "==1.2.0"
         },
         "jinja2": {
@@ -296,6 +302,7 @@
                 "sha256:89aab215427ef59c34ad58735269eb58b1a5808103067f7bb9d5836c651b3bb0",
                 "sha256:f0a4641d3cf955324a89c04f3d94663aa4d638abe8f733ecd3582848e1c37035"
             ],
+            "markers": "python_version >= '2.7' and python_version not in '3.0, 3.1, 3.2, 3.3, 3.4'",
             "version": "==2.11.2"
         },
         "lxml": {
@@ -374,6 +381,7 @@
                 "sha256:e249096428b3ae81b08327a63a485ad0878de3fb939049038579ac0ef61e17e7",
                 "sha256:e8313f01ba26fbbe36c7be1966a7b7424942f670f38e666995b88d012765b9be"
             ],
+            "markers": "python_version >= '2.7' and python_version not in '3.0, 3.1, 3.2, 3.3'",
             "version": "==1.1.1"
         },
         "more-itertools": {
@@ -404,12 +412,14 @@
                 "sha256:fcfbb44c59af3f8ea984de67ec7c306f618a3ec771c2843804069917a8f2e255",
                 "sha256:feed85993dbdb1dbc29102f50bca65bdc68f2c0c8d352468c25b54874f23c39d"
             ],
+            "markers": "python_version >= '3.5'",
             "version": "==4.7.6"
         },
         "ordered-set": {
             "hashes": [
                 "sha256:a31008c57f9c9776b12eb8841b1f61d1e4d70dfbbe8875ccfa2403c54af3d51b"
             ],
+            "markers": "python_version >= '3.5'",
             "version": "==4.0.1"
         },
         "packaging": {
@@ -417,6 +427,7 @@
                 "sha256:4357f74f47b9c12db93624a82154e9b120fa8293699949152b22065d556079f8",
                 "sha256:998416ba6962ae7fbd6596850b80e17859a5753ba17c32284f67bfff33784181"
             ],
+            "markers": "python_version >= '2.7' and python_version not in '3.0, 3.1, 3.2, 3.3'",
             "version": "==20.4"
         },
         "pamqp": {
@@ -465,6 +476,7 @@
                 "sha256:2d475327684562c3a96cc71adf7dc8c4f0565175cf86b6d7a404ff4c771f15f0",
                 "sha256:7582ad22678f0fcd81102833f60ef8d0e57288b6b5fb00323d101be910e35705"
             ],
+            "markers": "python_version >= '2.7' and python_version not in '3.0, 3.1, 3.2, 3.3'",
             "version": "==2.20"
         },
         "pygments": {
@@ -472,6 +484,7 @@
                 "sha256:647344a061c249a3b74e230c739f434d7ea4d8b1d5f3721bc0f3558049b38f44",
                 "sha256:ff7a40b4860b727ab48fad6360eb351cc1b33cbf9b15a0f689ca5353e9463324"
             ],
+            "markers": "python_version >= '3.5'",
             "version": "==2.6.1"
         },
         "pyparsing": {
@@ -479,6 +492,7 @@
                 "sha256:c203ec8783bf771a155b207279b9bccb8dea02d8f0c9e5f8ead507bc3246ecc1",
                 "sha256:ef9d7589ef3c200abe66653d3f1ab1033c3c419ae9b9bdb1240a85b024efc88b"
             ],
+            "markers": "python_version >= '2.6' and python_version not in '3.0, 3.1, 3.2'",
             "version": "==2.4.7"
         },
         "python-dateutil": {
@@ -513,7 +527,14 @@
             "index": "pypi",
             "version": "==5.3.1"
         },
-<<<<<<< HEAD
+        "redis": {
+            "hashes": [
+                "sha256:2ef11f489003f151777c064c5dbc6653dfb9f3eade159bcadc524619fddc2242",
+                "sha256:6d65e84bc58091140081ee9d9c187aab0480097750fac44239307a3bdf0b1251"
+            ],
+            "markers": "python_version >= '2.7' and python_version not in '3.0, 3.1, 3.2, 3.3, 3.4'",
+            "version": "==3.5.2"
+        },
         "regex": {
             "hashes": [
                 "sha256:1386e75c9d1574f6aa2e4eb5355374c8e55f9aac97e224a8a5a6abded0f9c927",
@@ -540,14 +561,6 @@
             ],
             "index": "pypi",
             "version": "==2020.5.14"
-=======
-        "redis": {
-            "hashes": [
-                "sha256:2ef11f489003f151777c064c5dbc6653dfb9f3eade159bcadc524619fddc2242",
-                "sha256:6d65e84bc58091140081ee9d9c187aab0480097750fac44239307a3bdf0b1251"
-            ],
-            "version": "==3.5.2"
->>>>>>> 1d3acb0a
         },
         "requests": {
             "hashes": [
@@ -570,6 +583,7 @@
                 "sha256:30639c035cdb23534cd4aa2dd52c3bf48f06e5f4a941509c8bafd8ce11080259",
                 "sha256:8b74bedcbbbaca38ff6d7491d76f2b06b3592611af620f8426e82dddb04a5ced"
             ],
+            "markers": "python_version >= '2.7' and python_version not in '3.0, 3.1, 3.2'",
             "version": "==1.15.0"
         },
         "snowballstemmer": {
@@ -591,6 +605,7 @@
                 "sha256:1634eea42ab371d3d346309b93df7870a88610f0725d47528be902a0d95ecc55",
                 "sha256:a59dc181727e95d25f781f0eb4fd1825ff45590ec8ff49eadfd7f1a537cc0232"
             ],
+            "markers": "python_version >= '3.5'",
             "version": "==2.0.1"
         },
         "sphinx": {
@@ -606,6 +621,7 @@
                 "sha256:806111e5e962be97c29ec4c1e7fe277bfd19e9652fb1a4392105b43e01af885a",
                 "sha256:a072735ec80e7675e3f432fcae8610ecf509c5f1869d17e2eecff44389cdbc58"
             ],
+            "markers": "python_version >= '3.5'",
             "version": "==1.0.2"
         },
         "sphinxcontrib-devhelp": {
@@ -613,6 +629,7 @@
                 "sha256:8165223f9a335cc1af7ffe1ed31d2871f325254c0423bc0c4c7cd1c1e4734a2e",
                 "sha256:ff7f1afa7b9642e7060379360a67e9c41e8f3121f2ce9164266f61b9f4b338e4"
             ],
+            "markers": "python_version >= '3.5'",
             "version": "==1.0.2"
         },
         "sphinxcontrib-htmlhelp": {
@@ -620,6 +637,7 @@
                 "sha256:3c0bc24a2c41e340ac37c85ced6dafc879ab485c095b1d65d2461ac2f7cca86f",
                 "sha256:e8f5bb7e31b2dbb25b9cc435c8ab7a79787ebf7f906155729338f3156d93659b"
             ],
+            "markers": "python_version >= '3.5'",
             "version": "==1.0.3"
         },
         "sphinxcontrib-jsmath": {
@@ -627,6 +645,7 @@
                 "sha256:2ec2eaebfb78f3f2078e73666b1415417a116cc848b72e5172e596c871103178",
                 "sha256:a9925e4a4587247ed2191a22df5f6970656cb8ca2bd6284309578f2153e0c4b8"
             ],
+            "markers": "python_version >= '3.5'",
             "version": "==1.0.1"
         },
         "sphinxcontrib-qthelp": {
@@ -634,6 +653,7 @@
                 "sha256:4c33767ee058b70dba89a6fc5c1892c0d57a54be67ddd3e7875a18d14cba5a72",
                 "sha256:bd9fc24bcb748a8d51fd4ecaade681350aa63009a347a8c14e637895444dfab6"
             ],
+            "markers": "python_version >= '3.5'",
             "version": "==1.0.3"
         },
         "sphinxcontrib-serializinghtml": {
@@ -641,6 +661,7 @@
                 "sha256:eaa0eccc86e982a9b939b2b82d12cc5d013385ba5eadcc7e4fed23f4405f77bc",
                 "sha256:f242a81d423f59617a8e5cf16f5d4d74e28ee9a66f9e5b637a18082991db5a9a"
             ],
+            "markers": "python_version >= '3.5'",
             "version": "==1.1.4"
         },
         "statsd": {
@@ -656,6 +677,7 @@
                 "sha256:3018294ebefce6572a474f0604c2021e33b3fd8006ecd11d62107a5d2a963527",
                 "sha256:88206b0eb87e6d677d424843ac5209e3fb9d0190d0ee169599165ec25e9d9115"
             ],
+            "markers": "python_version >= '2.7' and python_version not in '3.0, 3.1, 3.2, 3.3, 3.4' and python_version < '4'",
             "version": "==1.25.9"
         },
         "websockets": {
@@ -683,6 +705,7 @@
                 "sha256:e898a0863421650f0bebac8ba40840fc02258ef4714cb7e1fd76b6a6354bda36",
                 "sha256:f8a7bff6e8664afc4e6c28b983845c5bc14965030e3fb98789734d416af77c4b"
             ],
+            "markers": "python_full_version >= '3.6.1'",
             "version": "==8.1"
         },
         "yarl": {
@@ -705,6 +728,7 @@
                 "sha256:d8cdee92bc930d8b09d8bd2043cedd544d9c8bd7436a77678dd602467a993080",
                 "sha256:e15199cdb423316e15f108f51249e44eb156ae5dba232cb73be555324a1d49c2"
             ],
+            "markers": "python_version >= '3.5'",
             "version": "==1.4.2"
         }
     },
@@ -721,6 +745,7 @@
                 "sha256:08a96c641c3a74e44eb59afb61a24f2cb9f4d7188748e76ba4bb5edfa3cb7d1c",
                 "sha256:f7b7ce16570fe9965acd6d30101a28f62fb4a7f9e926b3bbc9b61f8b04247e72"
             ],
+            "markers": "python_version >= '2.7' and python_version not in '3.0, 3.1, 3.2, 3.3'",
             "version": "==19.3.0"
         },
         "cfgv": {
@@ -728,6 +753,7 @@
                 "sha256:1ccf53320421aeeb915275a196e23b3b8ae87dea8ac6698b1638001d4a486d53",
                 "sha256:c8e8f552ffcc6194f4e18dd4f68d9aef0c0d58ae7e7be8c82bee3c5e9edfa513"
             ],
+            "markers": "python_full_version >= '3.6.1'",
             "version": "==3.1.0"
         },
         "coverage": {
@@ -782,19 +808,11 @@
         },
         "flake8": {
             "hashes": [
-<<<<<<< HEAD
-                "sha256:6c1193b0c3f853ef763969238f6c81e9e63ace9d024518edc020d5f1d6d93195",
-                "sha256:ea6623797bf9a52f4c9577d780da0bb17d65f870213f7b5bcc9fca82540c31d5"
-            ],
-            "index": "pypi",
-            "version": "==3.8.1"
-=======
                 "sha256:c69ac1668e434d37a2d2880b3ca9aafd54b3a10a3ac1ab101d22f29e29cf8634",
                 "sha256:ccaa799ef9893cebe69fdfefed76865aeaefbb94cb8545617b2298786a4de9a5"
             ],
             "index": "pypi",
             "version": "==3.8.2"
->>>>>>> 1d3acb0a
         },
         "flake8-annotations": {
             "hashes": [
@@ -860,17 +878,11 @@
         },
         "identify": {
             "hashes": [
-<<<<<<< HEAD
-                "sha256:23c18d97bb50e05be1a54917ee45cc61d57cb96aedc06aabb2b02331edf0dbf0",
-                "sha256:88ed90632023e52a6495749c6732e61e08ec9f4f04e95484a5c37b9caf40283c"
-            ],
-            "version": "==1.4.15"
-=======
-                "sha256:0f3c3aac62b51b86fea6ff52fe8ff9e06f57f10411502443809064d23e16f1c2",
-                "sha256:f9ad3d41f01e98eb066b6e05c5b184fd1e925fadec48eb165b4e01c72a1ef3a7"
-            ],
-            "version": "==1.4.16"
->>>>>>> 1d3acb0a
+                "sha256:9f53e80371f2ac7c969eefda8efaabd4f77c6300f5f8fc4b634744a0db8fe5cc",
+                "sha256:de4e1de6c23f52b71c8a54ff558219f3783ff011b432f29360d84a8a31ba561c"
+            ],
+            "markers": "python_version >= '2.7' and python_version not in '3.0, 3.1, 3.2, 3.3'",
+            "version": "==1.4.18"
         },
         "mccabe": {
             "hashes": [
@@ -906,6 +918,7 @@
                 "sha256:2295e7b2f6b5bd100585ebcb1f616591b652db8a741695b3d8f5d28bdc934367",
                 "sha256:c58a7d2815e0e8d7972bf1803331fb0152f867bd89adf8a01dfd55085434192e"
             ],
+            "markers": "python_version >= '2.7' and python_version not in '3.0, 3.1, 3.2, 3.3'",
             "version": "==2.6.0"
         },
         "pydocstyle": {
@@ -913,6 +926,7 @@
                 "sha256:da7831660b7355307b32778c4a0dbfb137d89254ef31a2b2978f50fc0b4d7586",
                 "sha256:f4f5d210610c2d153fae39093d44224c17429e2ad7da12a8b419aba5c2f614b5"
             ],
+            "markers": "python_version >= '3.5'",
             "version": "==5.0.2"
         },
         "pyflakes": {
@@ -920,6 +934,7 @@
                 "sha256:0d94e0e05a19e57a99444b6ddcf9a6eb2e5c68d3ca1e98e90707af8152c90a92",
                 "sha256:35b2d75ee967ea93b55750aa9edbbf72813e06a66ba54438df2cfac9e3c27fc8"
             ],
+            "markers": "python_version >= '2.7' and python_version not in '3.0, 3.1, 3.2, 3.3'",
             "version": "==2.2.0"
         },
         "pyyaml": {
@@ -944,6 +959,7 @@
                 "sha256:30639c035cdb23534cd4aa2dd52c3bf48f06e5f4a941509c8bafd8ce11080259",
                 "sha256:8b74bedcbbbaca38ff6d7491d76f2b06b3592611af620f8426e82dddb04a5ced"
             ],
+            "markers": "python_version >= '2.7' and python_version not in '3.0, 3.1, 3.2'",
             "version": "==1.15.0"
         },
         "snowballstemmer": {
@@ -973,6 +989,7 @@
                 "sha256:a116629d4e7f4d03433b8afa27f43deba09d48bc48f5ecefa4f015a178efb6cf",
                 "sha256:a730548b27366c5e6cbdf6f97406d861cccece2e22275e8e1a757aeff5e00c70"
             ],
+            "markers": "python_version >= '2.7' and python_version not in '3.0, 3.1, 3.2, 3.3'",
             "version": "==20.0.21"
         }
     }
