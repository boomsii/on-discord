{
    "_meta": {
        "hash": {
<<<<<<< HEAD
            "sha256": "d2b734a5ebc32ddd94cb7231b30fa93e446b114740d3384a1459ea17aecd7fad"
=======
            "sha256": "2599ad9a90ffd20ee43b33582acee7e124146b6de58f648fd3a0175f19b45007"
>>>>>>> ad4682b0
        },
        "pipfile-spec": 6,
        "requires": {
            "python_version": "3.6"
        },
        "sources": [
            {
                "name": "pypi",
                "url": "https://pypi.python.org/simple",
                "verify_ssl": true
            }
        ]
    },
    "default": {
        "aio-pika": {
            "hashes": [
                "sha256:ba019bf310f3c35c800a8977cb7c3ed3b40ff6b906e055584f0fbe345a563d2d",
                "sha256:d84aa052dea2b9d365b8915953f558de8bdc69830b2aca1531e4d9a5d099daaa"
            ],
            "index": "pypi",
            "version": "==2.8.1"
        },
        "aiodns": {
            "hashes": [
                "sha256:99d0652f2c02f73bfa646bf44af82705260a523014576647d7959e664830b26b",
                "sha256:d8677adc679ce8d0ef706c14d9c3d2f27a0e0cc11d59730cdbaf218ad52dd9ea"
            ],
            "index": "pypi",
            "version": "==1.1.1"
        },
        "aiohttp": {
            "hashes": [
                "sha256:129d83dd067760cec3cfd4456b5c6d7ac29f2c639d856884568fd539bed5a51f",
                "sha256:33c62afd115c456b0cf1e890fe6753055effe0f31a28321efd4f787378d6f4ab",
                "sha256:666756e1d4cf161ed1486b82f65fdd386ac07dd20fb10f025abf4be54be12746",
                "sha256:9705ded5a0faa25c8f14c6afb7044002d66c9120ed7eadb4aa9ca4aad32bd00c",
                "sha256:af5bfdd164256118a0a306b3f7046e63207d1f8cba73a67dcc0bd858dcfcd3bc",
                "sha256:b80f44b99fa3c9b4530fcfa324a99b84843043c35b084e0b653566049974435d",
                "sha256:c67e105ec74b85c8cb666b6877569dee6f55b9548f982983b9bee80b3d47e6f3",
                "sha256:d15c6658de5b7783c2538407278fa062b079a46d5f814a133ae0f09bbb2cfbc4",
                "sha256:d611ebd1ef48498210b65486306e065fde031040a1f3c455ca1b6baa7bf32ad3",
                "sha256:dcc7e4dcec6b0012537b9f8a0726f8b111188894ab0f924b680d40b13d3298a0",
                "sha256:de8ef106e130b94ca143fdfc6f27cda1d8ba439462542377738af4d99d9f5dd2",
                "sha256:eb6f1405b607fff7e44168e3ceb5d3c8a8c5a2d3effe0a27f843b16ec047a6d7",
                "sha256:f0e2ac69cb709367400008cebccd5d48161dd146096a009a632a132babe5714c"
            ],
            "index": "pypi",
            "version": "==2.2.5"
        },
        "alabaster": {
            "hashes": [
                "sha256:2eef172f44e8d301d25aff8068fddd65f767a3f04b5f15b0f4922f113aa1c732",
                "sha256:37cdcb9e9954ed60912ebc1ca12a9d12178c26637abdf124e3cde2341c257fe0"
            ],
            "version": "==0.7.10"
        },
        "async-timeout": {
            "hashes": [
                "sha256:474d4bc64cee20603e225eb1ece15e248962958b45a3648a9f5cc29e827a610c",
                "sha256:b3c0ddc416736619bd4a95ca31de8da6920c3b9a140c64dbef2b2fa7bf521287"
            ],
            "version": "==3.0.0"
        },
        "babel": {
            "hashes": [
                "sha256:8ce4cb6fdd4393edd323227cba3a077bceb2a6ce5201c902c65e730046f41f14",
                "sha256:ad209a68d7162c4cff4b29cdebe3dec4cef75492df501b0049a9433c96ce6f80"
            ],
            "version": "==2.5.3"
        },
        "beautifulsoup4": {
            "hashes": [
                "sha256:11a9a27b7d3bddc6d86f59fb76afb70e921a25ac2d6cc55b40d072bd68435a76",
                "sha256:7015e76bf32f1f574636c4288399a6de66ce08fb7b2457f628a8d70c0fbabb11",
                "sha256:808b6ac932dccb0a4126558f7dfdcf41710dd44a4ef497a0bb59a77f9f078e89"
            ],
            "version": "==4.6.0"
        },
        "certifi": {
            "hashes": [
                "sha256:13e698f54293db9f89122b0581843a782ad0934a4fe0172d2a980ba77fc61bb7",
                "sha256:9fa520c1bacfb634fa7af20a76bcbd3d5fb390481724c597da32c719a7dca4b0"
            ],
            "version": "==2018.4.16"
        },
        "chardet": {
            "hashes": [
                "sha256:84ab92ed1c4d4f16916e05906b6b75a6c0fb5db821cc65e70cbd64a3e2a5eaae",
                "sha256:fc323ffcaeaed0e0a02bf4d117757b98aed530d9ed4531e3e15460124c106691"
            ],
            "version": "==3.0.4"
        },
        "discord": {
            "egg": "discord.py[voice]",
            "file": "https://github.com/Rapptz/discord.py/archive/rewrite.zip"
        },
        "docutils": {
            "hashes": [
                "sha256:02aec4bd92ab067f6ff27a38a38a41173bf01bed8f89157768c1573f53e474a6",
                "sha256:51e64ef2ebfb29cae1faa133b3710143496eca21c530f3f71424d77687764274",
                "sha256:7a4bd47eaf6596e1295ecb11361139febe29b084a87bf005bf899f9a42edc3c6"
            ],
            "version": "==0.14"
        },
        "dulwich": {
            "hashes": [
                "sha256:c51e10c260543240e0806052af046e1a78b98cbe1ac1ef3880a78d2269e09da4"
            ],
            "index": "pypi",
            "version": "==0.19.2"
        },
        "fuzzywuzzy": {
            "hashes": [
                "sha256:d40c22d2744dff84885b30bbfc07fab7875f641d070374331777a4d1808b8d4e",
                "sha256:ecf490216fb4d76b558a03042ff8f45a8782f17326caca1384d834cbaa2c7e6f"
            ],
            "index": "pypi",
            "version": "==0.16.0"
        },
        "idna": {
            "hashes": [
                "sha256:2c6a5de3089009e3da7c5dde64a141dbc8551d5b7f6cf4ed7c2568d0cc520a8f",
                "sha256:8c7309c718f94b3a625cb648ace320157ad16ff131ae0af362c9f21b80ef6ec4"
            ],
            "version": "==2.6"
        },
        "imagesize": {
            "hashes": [
                "sha256:3620cc0cadba3f7475f9940d22431fc4d407269f1be59ec9b8edcca26440cf18",
                "sha256:5b326e4678b6925158ccc66a9fa3122b6106d7c876ee32d7de6ce59385b96315"
            ],
            "version": "==1.0.0"
        },
        "jinja2": {
            "hashes": [
                "sha256:74c935a1b8bb9a3947c50a54766a969d4846290e1e788ea44c1392163723c3bd",
                "sha256:f84be1bb0040caca4cea721fcbbbbd61f9be9464ca236387158b0feea01914a4"
            ],
            "version": "==2.10"
        },
        "logmatic-python": {
            "hashes": [
                "sha256:0c15ac9f5faa6a60059b28910db642c3dc7722948c3cc940923f8c9039604342"
            ],
            "index": "pypi",
            "version": "==0.1.7"
        },
        "lxml": {
            "hashes": [
                "sha256:01c45df6d90497c20aa2a07789a41941f9a1029faa30bf725fc7f6d515b1afe9",
                "sha256:0c9fef4f8d444e337df96c54544aeb85b7215b2ed7483bb6c35de97ac99f1bcd",
                "sha256:0e3cd94c95d30ba9ca3cff40e9b2a14e1a10a4fd8131105b86c6b61648f57e4b",
                "sha256:0e7996e9b46b4d8b4ac1c329a00e2d10edcd8380b95d2a676fccabf4c1dd0512",
                "sha256:1858b1933d483ec5727549d3fe166eeb54229fbd6a9d3d7ea26d2c8a28048058",
                "sha256:1b164bba1320b14905dcff77da10d5ce9c411ac4acc4fb4ed9a2a4d10fae38c9",
                "sha256:1b46f37927fa6cd1f3fe34b54f1a23bd5bea1d905657289e08e1297069a1a597",
                "sha256:231047b05907315ae9a9b6925751f9fd2c479cf7b100fff62485a25e382ca0d4",
                "sha256:28f0c6652c1b130f1e576b60532f84b19379485eb8da6185c29bd8c9c9bc97bf",
                "sha256:34d49d0f72dd82b9530322c48b70ac78cca0911275da741c3b1d2f3603c5f295",
                "sha256:3682a17fbf72d56d7e46db2e80ca23850b79c28cfe75dcd9b82f58808f730909",
                "sha256:3cf2830b9a6ad7f6e965fa53a768d4d2372a7856f20ffa6ce43d2fe9c0d34b19",
                "sha256:5b653c9379ce29ce271fbe1010c5396670f018e78b643e21beefbb3dc6d291de",
                "sha256:65a272821d5d8194358d6b46f3ca727fa56a6b63981606eac737c86d27309cdd",
                "sha256:691f2cd97cf026c611df1ea5055755eec7f878f2d4f4330dc8686583de6fc5fd",
                "sha256:6b6379495d3baacf7ed755ac68547c8dff6ce5d37bf370f0b7678888dc1283f9",
                "sha256:75322a531504d4f383264391d89993a42e286da8821ddc5ac315e57305cb84f0",
                "sha256:7f457cbda964257f443bac861d3a36732dcba8183149e7818ee2fb7c86901b94",
                "sha256:7ff1fc76d8804e0f870c343a72007ff587090c218b0f92d8ee784ac2b6eaf5b9",
                "sha256:8523fbde9c2216f3f2b950cb01ebe52e785eaa8a07ffeb456dd3576ca1b4fb9b",
                "sha256:8f37627f16e026523fca326f1b5c9a43534862fede6c3e99c2ba6a776d75c1ab",
                "sha256:a7182ea298cc3555ea56ffbb0748fe0d5e0d81451e2bc16d7f4645cd01b1ca70",
                "sha256:abbd2fb4a5a04c11b5e04eb146659a0cf67bb237dd3d7ca3b9994d3a9f826e55",
                "sha256:accc9f6b77bed0a6f267b4fae120f6008a951193d548cdbe9b61fc98a08b1cf8",
                "sha256:bd88c8ce0d1504fdfd96a35911dd4f3edfb2e560d7cfdb5a3d09aa571ae5fbae",
                "sha256:c557ad647facb3c0027a9d0af58853f905e85a0a2f04dcb73f8e665272fcdc3a",
                "sha256:defabb7fbb99f9f7b3e0b24b286a46855caef4776495211b066e9e6592d12b04",
                "sha256:e2629cdbcad82b83922a3488937632a4983ecc0fed3e5cfbf430d069382eeb9b"
            ],
            "index": "pypi",
            "version": "==4.2.1"
        },
        "markdownify": {
            "hashes": [
                "sha256:28ce67d1888e4908faaab7b04d2193cda70ea4f902f156a21d0aaea55e63e0a1"
            ],
            "index": "pypi",
            "version": "==0.4.1"
        },
        "markupsafe": {
            "hashes": [
                "sha256:a6be69091dac236ea9c6bc7d012beab42010fa914c459791d627dad4910eb665"
            ],
            "version": "==1.0"
        },
        "mpmath": {
            "hashes": [
                "sha256:04d14803b6875fe6d69e6dccea87d5ae5599802e4b1df7997bddd2024001050c"
            ],
            "version": "==1.0.0"
        },
        "multidict": {
            "hashes": [
                "sha256:1a1d76374a1e7fe93acef96b354a03c1d7f83e7512e225a527d283da0d7ba5e0",
                "sha256:1d6e191965505652f194bc4c40270a842922685918a4f45e6936a6b15cc5816d",
                "sha256:295961a6a88f1199e19968e15d9b42f3a191c89ec13034dbc212bf9c394c3c82",
                "sha256:2be5af084de6c3b8e20d6421cb0346378a9c867dcf7c86030d6b0b550f9888e4",
                "sha256:2eb99617c7a0e9f2b90b64bc1fb742611718618572747d6f3d6532b7b78755ab",
                "sha256:4ba654c6b5ad1ae4a4d792abeb695b29ce981bb0f157a41d0fd227b385f2bef0",
                "sha256:5ba766433c30d703f6b2c17eb0b6826c6f898e5f58d89373e235f07764952314",
                "sha256:a59d58ee85b11f337b54933e8d758b2356fcdcc493248e004c9c5e5d11eedbe4",
                "sha256:a6e35d28900cf87bcc11e6ca9e474db0099b78f0be0a41d95bef02d49101b5b2",
                "sha256:b4df7ca9c01018a51e43937eaa41f2f5dce17a6382fda0086403bcb1f5c2cf8e",
                "sha256:bbd5a6bffd3ba8bfe75b16b5e28af15265538e8be011b0b9fddc7d86a453fd4a",
                "sha256:d870f399fcd58a1889e93008762a3b9a27cf7ea512818fc6e689f59495648355",
                "sha256:e9404e2e19e901121c3c5c6cffd5a8ae0d1d67919c970e3b3262231175713068"
            ],
            "index": "pypi",
            "version": "==4.3.1"
        },
<<<<<<< HEAD
        "packaging": {
            "hashes": [
                "sha256:e9215d2d2535d3ae866c3d6efc77d5b24a0192cce0ff20e42896cc0664f889c0",
                "sha256:f019b770dd64e585a99714f1fd5e01c7a8f11b45635aa953fd41c689a657375b"
            ],
            "version": "==17.1"
=======
        "pika": {
            "hashes": [
                "sha256:63131aaeec48a6c8f1db1fe657e1e74cf384c3927eb7d1725e31edae4220dea4",
                "sha256:7277b4d12a99efa4058782614d84138983f9f89d690bdfcea66290d810806459"
            ],
            "version": "==0.10.0"
>>>>>>> ad4682b0
        },
        "pillow": {
            "hashes": [
                "sha256:00633bc2ec40313f4daf351855e506d296ec3c553f21b66720d0f1225ca84c6f",
                "sha256:03514478db61b034fc5d38b9bf060f994e5916776e93f02e59732a8270069c61",
                "sha256:040144ba422216aecf7577484865ade90e1a475f867301c48bf9fbd7579efd76",
                "sha256:16246261ff22368e5e32ad74d5ef40403ab6895171a7fc6d34f6c17cfc0f1943",
                "sha256:1cb38df69362af35c14d4a50123b63c7ff18ec9a6d4d5da629a6f19d05e16ba8",
                "sha256:2400e122f7b21d9801798207e424cbe1f716cee7314cd0c8963fdb6fc564b5fb",
                "sha256:2ee6364b270b56a49e8b8a51488e847ab130adc1220c171bed6818c0d4742455",
                "sha256:3b4560c3891b05022c464b09121bd507c477505a4e19d703e1027a3a7c68d896",
                "sha256:41374a6afb3f44794410dab54a0d7175e6209a5a02d407119c81083f1a4c1841",
                "sha256:438a3faf5f702c8d0f80b9f9f9b8382cfa048ca6a0d64ef71b86b563b0ee0359",
                "sha256:472a124c640bde4d5468f6991c9fa7e30b723d84ac4195a77c6ab6aea30f2b9c",
                "sha256:4d32c8e3623a61d6e29ccd024066cd1ba556555abfb4cd714155020e00107e3f",
                "sha256:4d8077fd649ac40a5c4165f2c22fa2a4ad18c668e271ecb2f9d849d1017a9313",
                "sha256:62ec7ae98357fcd46002c110bb7cad15fce532776f0cbe7ca1d44c49b837d49d",
                "sha256:6c7cab6a05351cf61e469937c49dbf3cdf5ffb3eeac71f8d22dc9be3507598d8",
                "sha256:6eca36905444c4b91fe61f1b9933a47a30480738a1dd26501ff67d94fc2bc112",
                "sha256:74e2ebfd19c16c28ad43b8a28ff73b904ed382ea4875188838541751986e8c9a",
                "sha256:7673e7473a13107059377c96c563aa36f73184c29d2926882e0a0210b779a1e7",
                "sha256:81762cf5fca9a82b53b7b2d0e6b420e0f3b06167b97678c81d00470daa622d58",
                "sha256:8554bbeb4218d9cfb1917c69e6f2d2ad0be9b18a775d2162547edf992e1f5f1f",
                "sha256:9b66e968da9c4393f5795285528bc862c7b97b91251f31a08004a3c626d18114",
                "sha256:a00edb2dec0035e98ac3ec768086f0b06dfabb4ad308592ede364ef573692f55",
                "sha256:b48401752496757e95304a46213c3155bc911ac884bed2e9b275ce1c1df3e293",
                "sha256:b6cf18f9e653a8077522bb3aa753a776b117e3e0cc872c25811cfdf1459491c2",
                "sha256:bb8adab1877e9213385cbb1adc297ed8337e01872c42a30cfaa66ff8c422779c",
                "sha256:c8a4b39ba380b57a31a4b5449a9d257b1302d8bc4799767e645dcee25725efe1",
                "sha256:cee9bc75bff455d317b6947081df0824a8f118de2786dc3d74a3503fd631f4ef",
                "sha256:d0dc1313dff48af64517cbbd85e046d6b477fbe5e9d69712801f024dcb08c62b",
                "sha256:d5bf527ed83617edd1855a5c923eeeaf68bcb9ac0ceb28e3f19b575b3a424984",
                "sha256:df5863a21f91de5ecdf7d32a32f406dd9867ebb35d41033b8bd9607a21887599",
                "sha256:e39142332541ed2884c257495504858b22c078a5d781059b07aba4c3a80d7551",
                "sha256:e52e8f675ba0b2b417fa98579e7286a41a8e23871f17f4793772f5aa884fea79",
                "sha256:e6dd55d5d94b9e36929325dd0c9ab85bfde84a5fc35947c334c32af1af668944",
                "sha256:e87cc1acbebf263f308a8494272c2d42016aa33c32bf14d209c81e1f65e11868",
                "sha256:ea0091cd4100519cedfeea2c659f52291f535ac6725e2368bcf59e874f270efa",
                "sha256:eeb247f4f4d962942b3b555530b0c63b77473c7bfe475e51c6b75b7344b49ce3",
                "sha256:f0d4433adce6075efd24fc0285135248b0b50f5a58129c7e552030e04fe45c7f",
                "sha256:f1f3bd92f8e12dc22884935a73c9f94c4d9bd0d34410c456540713d6b7832b8c",
                "sha256:f42a87cbf50e905f49f053c0b1fb86c911c730624022bf44c8857244fc4cdaca",
                "sha256:f5f302db65e2e0ae96e26670818157640d3ca83a3054c290eff3631598dcf819",
                "sha256:f7634d534662bbb08976db801ba27a112aee23e597eeaf09267b4575341e45bf",
                "sha256:fdd374c02e8bb2d6468a85be50ea66e1c4ef9e809974c30d8576728473a6ed03",
                "sha256:fe6931db24716a0845bd8c8915bd096b77c2a7043e6fc59ae9ca364fe816f08b"
            ],
            "index": "pypi",
            "version": "==5.1.0"
        },
        "pycares": {
            "hashes": [
                "sha256:0e81c971236bb0767354f1456e67ab6ae305f248565ce77cd413a311f9572bf5",
                "sha256:11c0ff3ccdb5a838cbd59a4e59df35d31355a80a61393bca786ca3b44569ba10",
                "sha256:170d62bd300999227e64da4fa85459728cc96e62e44780bbc86a915fdae01f78",
                "sha256:36f4c03df57c41a87eb3d642201684eb5a8bc194f4bafaa9f60ee6dc0aef8e40",
                "sha256:371ce688776da984c4105c8ca760cc60944b9b49ccf8335c71dc7669335e6173",
                "sha256:3a2234516f7db495083d8bba0ccdaabae587e62cfcd1b8154d5d0b09d3a48dfc",
                "sha256:3f288586592c697109b2b06e3988b7e17d9765887b5fc367010ee8500cbddc86",
                "sha256:40134cee03c8bbfbc644d4c0bc81796e12dd012a5257fb146c5a5417812ee5f7",
                "sha256:722f5d2c5f78d47b13b0112f6daff43ce4e08e8152319524d14f1f917cc5125e",
                "sha256:7b18fab0ed534a898552df91bc804bd62bb3a2646c11e054baca14d23663e1d6",
                "sha256:8a39d03bd99ea191f86b990ef67ecce878d6bf6518c5cde9173fb34fb36beb5e",
                "sha256:8ea263de8bf1a30b0d87150b4aa0e3203cf93bc1723ea3e7408a7d25e1299217",
                "sha256:943e2dc67ff45ab4c81d628c959837d01561d7e185080ab7a276b8ca67573fb5",
                "sha256:9d56a54c93e64b30c0d31f394d9890f175edec029cd846221728f99263cdee82",
                "sha256:b95b339c11d824f0bb789d31b91c8534916fcbdce248cccce216fa2630bb8a90",
                "sha256:bbfd9aba1e172cd2ab7b7142d49b28cf44d6451c4a66a870aff1dc3cb84849c7",
                "sha256:d8637bcc2f901aa61ec1d754abc862f9f145cb0346a0249360df4c159377018e",
                "sha256:e2446577eeea79d2179c9469d9d4ce3ab8a07d7985465c3cb91e7d74abc329b6",
                "sha256:e72fa163f37ae3b09f143cc6690a36f012d13e905d142e1beed4ec0e593ff657",
                "sha256:f32b7c63094749fbc0c1106c9a785666ec8afd49ecfe7002a30bb7c42e62b47c",
                "sha256:f50be4dd53f009cfb4b98c3c6b240e18ff9b17e3f1c320bd594bb83eddabfcb2"
            ],
            "version": "==2.3.0"
        },
        "pygments": {
            "hashes": [
                "sha256:78f3f434bcc5d6ee09020f92ba487f95ba50f1e3ef83ae96b9d5ffa1bab25c5d",
                "sha256:dbae1046def0efb574852fab9e90209b23f556367b5a320c0bcb871c77c3e8cc"
            ],
            "version": "==2.2.0"
        },
        "pyparsing": {
            "hashes": [
                "sha256:0832bcf47acd283788593e7a0f542407bd9550a55a8a8435214a1960e04bcb04",
                "sha256:281683241b25fe9b80ec9d66017485f6deff1af5cde372469134b56ca8447a07",
                "sha256:8f1e18d3fd36c6795bb7e02a39fd05c611ffc2596c1e0d995d34d67630426c18",
                "sha256:9e8143a3e15c13713506886badd96ca4b579a87fbdf49e550dbfc057d6cb218e",
                "sha256:b8b3117ed9bdf45e14dcc89345ce638ec7e0e29b2b579fa1ecf32ce45ebac8a5",
                "sha256:e4d45427c6e20a59bf4f88c639dcc03ce30d193112047f94012102f235853a58",
                "sha256:fee43f17a9c4087e7ed1605bd6df994c6173c1e977d7ade7b651292fab2bd010"
            ],
            "version": "==2.2.0"
        },
        "python-json-logger": {
            "hashes": [
                "sha256:30999d1d742ecf6645991a2ce9273188505e98b713ad63be06aabff47dd1b3c4",
                "sha256:8205cfe7061715de5cd1b37e3565d5b97d0ac13b30ff3ee612554abb6093d640"
            ],
            "version": "==0.1.8"
        },
        "python-levenshtein": {
            "hashes": [
                "sha256:033a11de5e3d19ea25c9302d11224e1a1898fe5abd23c61c7c360c25195e3eb1"
            ],
            "index": "pypi",
            "version": "==0.12.0"
        },
        "pytz": {
            "hashes": [
                "sha256:65ae0c8101309c45772196b21b74c46b2e5d11b6275c45d251b150d5da334555",
                "sha256:c06425302f2cf668f1bba7a0a03f3c1d34d4ebeef2c72003da308b3947c7f749"
            ],
            "version": "==2018.4"
        },
        "pyyaml": {
            "hashes": [
                "sha256:0c507b7f74b3d2dd4d1322ec8a94794927305ab4cebbe89cc47fe5e81541e6e8",
                "sha256:16b20e970597e051997d90dc2cddc713a2876c47e3d92d59ee198700c5427736",
                "sha256:3262c96a1ca437e7e4763e2843746588a965426550f3797a79fca9c6199c431f",
                "sha256:326420cbb492172dec84b0f65c80942de6cedb5233c413dd824483989c000608",
                "sha256:4474f8ea030b5127225b8894d626bb66c01cda098d47a2b0d3429b6700af9fd8",
                "sha256:592766c6303207a20efc445587778322d7f73b161bd994f227adaa341ba212ab",
                "sha256:5ac82e411044fb129bae5cfbeb3ba626acb2af31a8d17d175004b70862a741a7",
                "sha256:5f84523c076ad14ff5e6c037fe1c89a7f73a3e04cf0377cb4d017014976433f3",
                "sha256:827dc04b8fa7d07c44de11fabbc888e627fa8293b695e0f99cb544fdfa1bf0d1",
                "sha256:b4c423ab23291d3945ac61346feeb9a0dc4184999ede5e7c43e1ffb975130ae6",
                "sha256:bc6bced57f826ca7cb5125a10b23fd0f2fff3b7c4701d64c439a300ce665fff8",
                "sha256:c01b880ec30b5a6e6aa67b09a2fe3fb30473008c85cd6a67359a1b15ed6d83a4",
                "sha256:ca233c64c6e40eaa6c66ef97058cdc80e8d0157a443655baa1b2966e812807ca",
                "sha256:e863072cdf4c72eebf179342c94e6989c67185842d9997960b3e69290b2fa269"
            ],
            "index": "pypi",
            "version": "==3.12"
        },
<<<<<<< HEAD
        "requests": {
            "hashes": [
                "sha256:6a1b267aa90cac58ac3a765d067950e7dbbf75b1da07e895d1f594193a40a38b",
                "sha256:9c443e7324ba5b85070c4a818ade28bfabedf16ea10206da1132edaa6dda237e"
            ],
            "version": "==2.18.4"
        },
        "six": {
            "hashes": [
                "sha256:70e8a77beed4562e7f14fe23a786b54f6296e34344c23bc42f07b15018ff98e9",
                "sha256:832dc0e10feb1aa2c68dcc57dbb658f1c7e65b9b61af69048abc87a2db00a0eb"
            ],
            "version": "==1.11.0"
        },
        "snowballstemmer": {
            "hashes": [
                "sha256:919f26a68b2c17a7634da993d91339e288964f93c274f1343e3bbbe2096e1128",
                "sha256:9f3bcd3c401c3e862ec0ebe6d2c069ebc012ce142cce209c098ccb5b09136e89"
            ],
            "version": "==1.2.1"
        },
        "sphinx": {
            "hashes": [
                "sha256:2e7ad92e96eff1b2006cf9f0cdb2743dacbae63755458594e9e8238b0c3dc60b",
                "sha256:e9b1a75a3eae05dded19c80eb17325be675e0698975baae976df603b6ed1eb10"
            ],
            "index": "pypi",
            "version": "==1.7.4"
        },
        "sphinxcontrib-websupport": {
            "hashes": [
                "sha256:7a85961326aa3a400cd4ad3c816d70ed6f7c740acd7ce5d78cd0a67825072eb9",
                "sha256:f4932e95869599b89bf4f80fc3989132d83c9faa5bf633e7b5e0c25dffb75da2"
            ],
            "version": "==1.0.1"
=======
        "shortuuid": {
            "hashes": [
                "sha256:d08fd398f40f8baf87e15eef8355e92fa541bca4eb8465fefab7ee22f92711b9"
            ],
            "version": "==0.5.0"
>>>>>>> ad4682b0
        },
        "sympy": {
            "hashes": [
                "sha256:ac5b57691bc43919dcc21167660a57cc51797c28a4301a6144eff07b751216a4"
            ],
            "index": "pypi",
            "version": "==1.1.1"
        },
        "urllib3": {
            "hashes": [
                "sha256:06330f386d6e4b195fbfc736b297f58c5a892e4440e54d294d7004e3a9bbea1b",
                "sha256:cc44da8e1145637334317feebd728bd869a35285b93cbb4cca2577da7e62db4f"
            ],
            "version": "==1.22"
        },
        "websockets": {
            "hashes": [
                "sha256:0c31bc832d529dc7583d324eb6c836a4f362032a1902723c112cf57883488d8c",
                "sha256:1f3e5a52cab6daa3d432c7b0de0a14109be39d2bfaad033ee5de4a3d3e11dcdf",
                "sha256:341824d8c9ad53fc43cca3fa9407f294125fa258592f7676640396501448e57e",
                "sha256:367ff945bc0950ad9634591e2afe50bf2222bc4fad1088a386c4bb700888026e",
                "sha256:3859ca16c229ddb0fa21c5090e4efcb037c08ce69b0c1dfed6122c3f98cd0c22",
                "sha256:3d425ae081fb4ba1eef9ecf30472ffd79f8e868297ccc7a47993c96dbf2a819c",
                "sha256:64896a6b3368c959b8096b655e46f03dfa65b96745249f374bd6a35705cc3489",
                "sha256:6df87698022aef2596bffdfecc96d656db59c8d719708c8a471daa815ee61656",
                "sha256:80188abdadd23edaaea05ce761dc9a2e1df31a74a0533967f0dcd9560c85add0",
                "sha256:d1a0572b6edb22c9208e3e5381064e09d287d2a915f90233fef994ee7a14a935",
                "sha256:da4d4fbe059b0453e726d6d993760065d69b823a27efc3040402a6fcfe6a1ed9",
                "sha256:da7610a017f5343fdf765f4e0eb6fd0dfd08264ca1565212b110836d9367fc9c",
                "sha256:ebdd4f18fe7e3bea9bd3bf446b0f4117739478caa2c76e4f0fb72cc45b03cbd7",
                "sha256:f5192da704535a7cbf76d6e99c1ec4af7e8d1288252bf5a2385d414509ded0cf",
                "sha256:fd81af8cf3e69f9a97f3a6c0623a0527de0f922c2df725f00cd7646d478af632",
                "sha256:fecf51c13195c416c22422353b306dddb9c752e4b80b21e0fa1fccbe38246677"
            ],
            "index": "pypi",
            "version": "==4.0.1"
        },
        "yarl": {
            "hashes": [
                "sha256:045dbba18c9142278113d5dc62622978a6f718ba662392d406141c59b540c514",
                "sha256:17e57a495efea42bcfca08b49e16c6d89e003acd54c99c903ea1cb3de0ba1248",
                "sha256:213e8f54b4a942532d6ac32314c69a147d3b82fa1725ca05061b7c1a19a1d9b1",
                "sha256:3353fae45d93cc3e7e41bfcb1b633acc37db821d368e660b03068dbfcf68f8c8",
                "sha256:51a084ff8756811101f8b5031a14d1c2dd26c666976e1b18579c6b1c8761a102",
                "sha256:5580f22ac1298261cd24e8e584180d83e2cca9a6167113466d2d16cb2aa1f7b1",
                "sha256:64727a2593fdba5d6ef69e94eba793a196deeda7152c7bd3a64edda6b1f95f6e",
                "sha256:6e75753065c310befab71c5077a59b7cb638d2146b1cfbb1c3b8f08b51362714",
                "sha256:7236eba4911a5556b497235828e7a4bc5d90957efa63b7c4b3e744d2d2cf1b94",
                "sha256:a69dd7e262cdb265ac7d5e929d55f2f3d07baaadd158c8f19caebf8dde08dfe8",
                "sha256:d9ca55a5a297408f08e5401c23ad22bd9f580dab899212f0d5dc1830f0909404",
                "sha256:e072edbd1c5628c0b8f97d00cf6c9fcd6a4ee2b5ded10d463fcb6eaa066cf40c",
                "sha256:e9a6a319c4bbfb57618f207e86a7c519ab0f637be3d2366e4cdac271577834b8"
            ],
            "index": "pypi",
            "version": "==1.1.1"
        }
    },
    "develop": {
        "attrs": {
            "hashes": [
                "sha256:4b90b09eeeb9b88c35bc642cbac057e45a5fd85367b985bd2809c62b7b939265",
                "sha256:e0d0eb91441a3b53dab4d9b743eafc1ac44476296a2053b6ca3af0b139faf87b"
            ],
            "version": "==18.1.0"
        },
        "certifi": {
            "hashes": [
                "sha256:13e698f54293db9f89122b0581843a782ad0934a4fe0172d2a980ba77fc61bb7",
                "sha256:9fa520c1bacfb634fa7af20a76bcbd3d5fb390481724c597da32c719a7dca4b0"
            ],
            "version": "==2018.4.16"
        },
        "chardet": {
            "hashes": [
                "sha256:84ab92ed1c4d4f16916e05906b6b75a6c0fb5db821cc65e70cbd64a3e2a5eaae",
                "sha256:fc323ffcaeaed0e0a02bf4d117757b98aed530d9ed4531e3e15460124c106691"
            ],
            "version": "==3.0.4"
        },
        "click": {
            "hashes": [
                "sha256:29f99fc6125fbc931b758dc053b3114e55c77a6e4c6c3a2674a2dc986016381d",
                "sha256:f15516df478d5a56180fbf80e68f206010e6d160fc39fa508b65e035fd75130b"
            ],
            "version": "==6.7"
        },
        "dodgy": {
            "hashes": [
                "sha256:65e13cf878d7aff129f1461c13cb5fd1bb6dfe66bb5327e09379c3877763280c"
            ],
            "index": "pypi",
            "version": "==0.1.9"
        },
        "dparse": {
            "hashes": [
                "sha256:00a5fdfa900629e5159bf3600d44905b333f4059a3366f28e0dbd13eeab17b19",
                "sha256:cef95156fa0adedaf042cd42f9990974bec76f25dfeca4dc01f381a243d5aa5b"
            ],
            "version": "==0.4.1"
        },
        "flake8": {
            "hashes": [
                "sha256:7253265f7abd8b313e3892944044a365e3f4ac3fcdcfb4298f55ee9ddf188ba0",
                "sha256:c7841163e2b576d435799169b78703ad6ac1bbb0f199994fc05f700b2a90ea37"
            ],
            "index": "pypi",
            "version": "==3.5.0"
        },
        "flake8-bugbear": {
            "hashes": [
                "sha256:541746f0f3b2f1a8d7278e1d2d218df298996b60b02677708560db7c7e620e3b",
                "sha256:5f14a99d458e29cb92be9079c970030e0dd398b2decb179d76d39a5266ea1578"
            ],
            "index": "pypi",
            "version": "==18.2.0"
        },
        "flake8-import-order": {
            "hashes": [
                "sha256:40d2a39ed91e080f3285f4c16256b252d7c31070e7f11b7854415bb9f924ea81",
                "sha256:68d430781a9ef15c85a0121500cf8462f1a4bc7672acb2a32bfdbcab044ae0b7"
            ],
            "index": "pypi",
            "version": "==0.17.1"
        },
        "flake8-string-format": {
            "hashes": [
                "sha256:68ea72a1a5b75e7018cae44d14f32473c798cf73d75cbaed86c6a9a907b770b2",
                "sha256:774d56103d9242ed968897455ef49b7d6de272000cfa83de5814273a868832f1"
            ],
            "index": "pypi",
            "version": "==0.2.3"
        },
        "flake8-tidy-imports": {
            "hashes": [
                "sha256:5fc28c82bba16abb4f1154dc59a90487f5491fbdb27e658cbee241e8fddc1b91",
                "sha256:c05c9f7dadb5748a04b6fa1c47cb6ae5a8170f03cfb1dca8b37aec58c1ee6d15"
            ],
            "index": "pypi",
            "version": "==1.1.0"
        },
        "flake8-todo": {
            "hashes": [
                "sha256:6e4c5491ff838c06fe5a771b0e95ee15fc005ca57196011011280fc834a85915"
            ],
            "index": "pypi",
            "version": "==0.7"
        },
        "idna": {
            "hashes": [
                "sha256:2c6a5de3089009e3da7c5dde64a141dbc8551d5b7f6cf4ed7c2568d0cc520a8f",
                "sha256:8c7309c718f94b3a625cb648ace320157ad16ff131ae0af362c9f21b80ef6ec4"
            ],
            "version": "==2.6"
        },
        "mccabe": {
            "hashes": [
                "sha256:ab8a6258860da4b6677da4bd2fe5dc2c659cff31b3ee4f7f5d64e79735b80d42",
                "sha256:dd8d182285a0fe56bace7f45b5e7d1a6ebcbf524e8f3bd87eb0f125271b8831f"
            ],
            "version": "==0.6.1"
        },
        "packaging": {
            "hashes": [
                "sha256:e9215d2d2535d3ae866c3d6efc77d5b24a0192cce0ff20e42896cc0664f889c0",
                "sha256:f019b770dd64e585a99714f1fd5e01c7a8f11b45635aa953fd41c689a657375b"
            ],
            "version": "==17.1"
        },
        "pycodestyle": {
            "hashes": [
                "sha256:682256a5b318149ca0d2a9185d365d8864a768a28db66a84a2ea946bcc426766",
                "sha256:6c4245ade1edfad79c3446fadfc96b0de2759662dc29d07d80a6f27ad1ca6ba9"
            ],
            "version": "==2.3.1"
        },
        "pyflakes": {
            "hashes": [
                "sha256:08bd6a50edf8cffa9fa09a463063c425ecaaf10d1eb0335a7e8b1401aef89e6f",
                "sha256:8d616a382f243dbf19b54743f280b80198be0bca3a5396f1d2e1fca6223e8805"
            ],
            "version": "==1.6.0"
        },
        "pyparsing": {
            "hashes": [
                "sha256:0832bcf47acd283788593e7a0f542407bd9550a55a8a8435214a1960e04bcb04",
                "sha256:281683241b25fe9b80ec9d66017485f6deff1af5cde372469134b56ca8447a07",
                "sha256:8f1e18d3fd36c6795bb7e02a39fd05c611ffc2596c1e0d995d34d67630426c18",
                "sha256:9e8143a3e15c13713506886badd96ca4b579a87fbdf49e550dbfc057d6cb218e",
                "sha256:b8b3117ed9bdf45e14dcc89345ce638ec7e0e29b2b579fa1ecf32ce45ebac8a5",
                "sha256:e4d45427c6e20a59bf4f88c639dcc03ce30d193112047f94012102f235853a58",
                "sha256:fee43f17a9c4087e7ed1605bd6df994c6173c1e977d7ade7b651292fab2bd010"
            ],
            "version": "==2.2.0"
        },
        "pyyaml": {
            "hashes": [
                "sha256:0c507b7f74b3d2dd4d1322ec8a94794927305ab4cebbe89cc47fe5e81541e6e8",
                "sha256:16b20e970597e051997d90dc2cddc713a2876c47e3d92d59ee198700c5427736",
                "sha256:3262c96a1ca437e7e4763e2843746588a965426550f3797a79fca9c6199c431f",
                "sha256:326420cbb492172dec84b0f65c80942de6cedb5233c413dd824483989c000608",
                "sha256:4474f8ea030b5127225b8894d626bb66c01cda098d47a2b0d3429b6700af9fd8",
                "sha256:592766c6303207a20efc445587778322d7f73b161bd994f227adaa341ba212ab",
                "sha256:5ac82e411044fb129bae5cfbeb3ba626acb2af31a8d17d175004b70862a741a7",
                "sha256:5f84523c076ad14ff5e6c037fe1c89a7f73a3e04cf0377cb4d017014976433f3",
                "sha256:827dc04b8fa7d07c44de11fabbc888e627fa8293b695e0f99cb544fdfa1bf0d1",
                "sha256:b4c423ab23291d3945ac61346feeb9a0dc4184999ede5e7c43e1ffb975130ae6",
                "sha256:bc6bced57f826ca7cb5125a10b23fd0f2fff3b7c4701d64c439a300ce665fff8",
                "sha256:c01b880ec30b5a6e6aa67b09a2fe3fb30473008c85cd6a67359a1b15ed6d83a4",
                "sha256:ca233c64c6e40eaa6c66ef97058cdc80e8d0157a443655baa1b2966e812807ca",
                "sha256:e863072cdf4c72eebf179342c94e6989c67185842d9997960b3e69290b2fa269"
            ],
            "index": "pypi",
            "version": "==3.12"
        },
        "requests": {
            "hashes": [
                "sha256:6a1b267aa90cac58ac3a765d067950e7dbbf75b1da07e895d1f594193a40a38b",
                "sha256:9c443e7324ba5b85070c4a818ade28bfabedf16ea10206da1132edaa6dda237e"
            ],
            "version": "==2.18.4"
        },
        "safety": {
            "hashes": [
                "sha256:0bd2a26b872668767c6db8efecfc8869b547463bedff5e7cd7b52f037aa6f200",
                "sha256:fc3fc55656f1c909d65311b49a38211c42c937f57a05393289fb3f17cadfa4a1"
            ],
            "index": "pypi",
            "version": "==1.8.1"
        },
        "six": {
            "hashes": [
                "sha256:70e8a77beed4562e7f14fe23a786b54f6296e34344c23bc42f07b15018ff98e9",
                "sha256:832dc0e10feb1aa2c68dcc57dbb658f1c7e65b9b61af69048abc87a2db00a0eb"
            ],
            "version": "==1.11.0"
        },
        "urllib3": {
            "hashes": [
                "sha256:06330f386d6e4b195fbfc736b297f58c5a892e4440e54d294d7004e3a9bbea1b",
                "sha256:cc44da8e1145637334317feebd728bd869a35285b93cbb4cca2577da7e62db4f"
            ],
            "version": "==1.22"
        }
    }
}<|MERGE_RESOLUTION|>--- conflicted
+++ resolved
@@ -1,11 +1,7 @@
 {
     "_meta": {
         "hash": {
-<<<<<<< HEAD
-            "sha256": "d2b734a5ebc32ddd94cb7231b30fa93e446b114740d3384a1459ea17aecd7fad"
-=======
-            "sha256": "2599ad9a90ffd20ee43b33582acee7e124146b6de58f648fd3a0175f19b45007"
->>>>>>> ad4682b0
+            "sha256": "d4912feeb8d895976a0932dec9b9a075c9451cbfe184102e5979522a46befb0c"
         },
         "pipfile-spec": 6,
         "requires": {
@@ -71,10 +67,10 @@
         },
         "babel": {
             "hashes": [
-                "sha256:8ce4cb6fdd4393edd323227cba3a077bceb2a6ce5201c902c65e730046f41f14",
-                "sha256:ad209a68d7162c4cff4b29cdebe3dec4cef75492df501b0049a9433c96ce6f80"
-            ],
-            "version": "==2.5.3"
+                "sha256:6778d85147d5d85345c14a26aada5e478ab04e39b078b0745ee6870c2b5cf669",
+                "sha256:8cba50f48c529ca3fa18cf81fa9403be176d374ac4d60738b839122dfaaa3d23"
+            ],
+            "version": "==2.6.0"
         },
         "beautifulsoup4": {
             "hashes": [
@@ -225,21 +221,19 @@
             "index": "pypi",
             "version": "==4.3.1"
         },
-<<<<<<< HEAD
         "packaging": {
             "hashes": [
                 "sha256:e9215d2d2535d3ae866c3d6efc77d5b24a0192cce0ff20e42896cc0664f889c0",
                 "sha256:f019b770dd64e585a99714f1fd5e01c7a8f11b45635aa953fd41c689a657375b"
             ],
             "version": "==17.1"
-=======
+        },
         "pika": {
             "hashes": [
                 "sha256:63131aaeec48a6c8f1db1fe657e1e74cf384c3927eb7d1725e31edae4220dea4",
                 "sha256:7277b4d12a99efa4058782614d84138983f9f89d690bdfcea66290d810806459"
             ],
             "version": "==0.10.0"
->>>>>>> ad4682b0
         },
         "pillow": {
             "hashes": [
@@ -376,7 +370,6 @@
             "index": "pypi",
             "version": "==3.12"
         },
-<<<<<<< HEAD
         "requests": {
             "hashes": [
                 "sha256:6a1b267aa90cac58ac3a765d067950e7dbbf75b1da07e895d1f594193a40a38b",
@@ -384,6 +377,12 @@
             ],
             "version": "==2.18.4"
         },
+        "shortuuid": {
+            "hashes": [
+                "sha256:d08fd398f40f8baf87e15eef8355e92fa541bca4eb8465fefab7ee22f92711b9"
+            ],
+            "version": "==0.5.0"
+        },
         "six": {
             "hashes": [
                 "sha256:70e8a77beed4562e7f14fe23a786b54f6296e34344c23bc42f07b15018ff98e9",
@@ -400,11 +399,11 @@
         },
         "sphinx": {
             "hashes": [
-                "sha256:2e7ad92e96eff1b2006cf9f0cdb2743dacbae63755458594e9e8238b0c3dc60b",
-                "sha256:e9b1a75a3eae05dded19c80eb17325be675e0698975baae976df603b6ed1eb10"
-            ],
-            "index": "pypi",
-            "version": "==1.7.4"
+                "sha256:85f7e32c8ef07f4ba5aeca728e0f7717bef0789fba8458b8d9c5c294cad134f3",
+                "sha256:d45480a229edf70d84ca9fae3784162b1bc75ee47e480ffe04a4b7f21a95d76d"
+            ],
+            "index": "pypi",
+            "version": "==1.7.5"
         },
         "sphinxcontrib-websupport": {
             "hashes": [
@@ -412,13 +411,6 @@
                 "sha256:f4932e95869599b89bf4f80fc3989132d83c9faa5bf633e7b5e0c25dffb75da2"
             ],
             "version": "==1.0.1"
-=======
-        "shortuuid": {
-            "hashes": [
-                "sha256:d08fd398f40f8baf87e15eef8355e92fa541bca4eb8465fefab7ee22f92711b9"
-            ],
-            "version": "==0.5.0"
->>>>>>> ad4682b0
         },
         "sympy": {
             "hashes": [
