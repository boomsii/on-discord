{
    "_meta": {
        "hash": {
<<<<<<< HEAD
            "sha256": "d4912feeb8d895976a0932dec9b9a075c9451cbfe184102e5979522a46befb0c"
=======
            "sha256": "1529809913b543e7fbbf6091c33369f96567ab1fc8d7d637df574d4ac9d8b050"
>>>>>>> 2807bccc
        },
        "pipfile-spec": 6,
        "requires": {
            "python_version": "3.6"
        },
        "sources": [
            {
                "name": "pypi",
                "url": "https://pypi.python.org/simple",
                "verify_ssl": true
            }
        ]
    },
    "default": {
        "aio-pika": {
            "hashes": [
                "sha256:2e44d888956bf64e3d1edd624c02279a19faed3dc0cc3ff2d5af03f4fe15b18a",
                "sha256:c453f233fb734daeb15c7191d7e5aa20a5c5c317d6d2c26607cb419c807fffd8"
            ],
            "index": "pypi",
            "version": "==2.8.3"
        },
        "aiodns": {
            "hashes": [
                "sha256:99d0652f2c02f73bfa646bf44af82705260a523014576647d7959e664830b26b",
                "sha256:d8677adc679ce8d0ef706c14d9c3d2f27a0e0cc11d59730cdbaf218ad52dd9ea"
            ],
            "index": "pypi",
            "version": "==1.1.1"
        },
        "aiohttp": {
            "hashes": [
                "sha256:129d83dd067760cec3cfd4456b5c6d7ac29f2c639d856884568fd539bed5a51f",
                "sha256:33c62afd115c456b0cf1e890fe6753055effe0f31a28321efd4f787378d6f4ab",
                "sha256:666756e1d4cf161ed1486b82f65fdd386ac07dd20fb10f025abf4be54be12746",
                "sha256:9705ded5a0faa25c8f14c6afb7044002d66c9120ed7eadb4aa9ca4aad32bd00c",
                "sha256:af5bfdd164256118a0a306b3f7046e63207d1f8cba73a67dcc0bd858dcfcd3bc",
                "sha256:b80f44b99fa3c9b4530fcfa324a99b84843043c35b084e0b653566049974435d",
                "sha256:c67e105ec74b85c8cb666b6877569dee6f55b9548f982983b9bee80b3d47e6f3",
                "sha256:d15c6658de5b7783c2538407278fa062b079a46d5f814a133ae0f09bbb2cfbc4",
                "sha256:d611ebd1ef48498210b65486306e065fde031040a1f3c455ca1b6baa7bf32ad3",
                "sha256:dcc7e4dcec6b0012537b9f8a0726f8b111188894ab0f924b680d40b13d3298a0",
                "sha256:de8ef106e130b94ca143fdfc6f27cda1d8ba439462542377738af4d99d9f5dd2",
                "sha256:eb6f1405b607fff7e44168e3ceb5d3c8a8c5a2d3effe0a27f843b16ec047a6d7",
                "sha256:f0e2ac69cb709367400008cebccd5d48161dd146096a009a632a132babe5714c"
            ],
            "index": "pypi",
            "version": "==2.2.5"
        },
        "alabaster": {
            "hashes": [
                "sha256:2eef172f44e8d301d25aff8068fddd65f767a3f04b5f15b0f4922f113aa1c732",
                "sha256:37cdcb9e9954ed60912ebc1ca12a9d12178c26637abdf124e3cde2341c257fe0"
            ],
            "version": "==0.7.10"
        },
        "async-timeout": {
            "hashes": [
                "sha256:474d4bc64cee20603e225eb1ece15e248962958b45a3648a9f5cc29e827a610c",
                "sha256:b3c0ddc416736619bd4a95ca31de8da6920c3b9a140c64dbef2b2fa7bf521287"
            ],
            "version": "==3.0.0"
        },
        "babel": {
            "hashes": [
                "sha256:6778d85147d5d85345c14a26aada5e478ab04e39b078b0745ee6870c2b5cf669",
                "sha256:8cba50f48c529ca3fa18cf81fa9403be176d374ac4d60738b839122dfaaa3d23"
            ],
            "version": "==2.6.0"
        },
        "beautifulsoup4": {
            "hashes": [
                "sha256:11a9a27b7d3bddc6d86f59fb76afb70e921a25ac2d6cc55b40d072bd68435a76",
                "sha256:7015e76bf32f1f574636c4288399a6de66ce08fb7b2457f628a8d70c0fbabb11",
                "sha256:808b6ac932dccb0a4126558f7dfdcf41710dd44a4ef497a0bb59a77f9f078e89"
            ],
            "version": "==4.6.0"
        },
        "certifi": {
            "hashes": [
                "sha256:13e698f54293db9f89122b0581843a782ad0934a4fe0172d2a980ba77fc61bb7",
                "sha256:9fa520c1bacfb634fa7af20a76bcbd3d5fb390481724c597da32c719a7dca4b0"
            ],
            "version": "==2018.4.16"
        },
        "chardet": {
            "hashes": [
                "sha256:84ab92ed1c4d4f16916e05906b6b75a6c0fb5db821cc65e70cbd64a3e2a5eaae",
                "sha256:fc323ffcaeaed0e0a02bf4d117757b98aed530d9ed4531e3e15460124c106691"
            ],
            "version": "==3.0.4"
        },
        "discord": {
            "egg": "discord.py[voice]",
            "file": "https://github.com/Rapptz/discord.py/archive/rewrite.zip"
        },
        "docutils": {
            "hashes": [
                "sha256:02aec4bd92ab067f6ff27a38a38a41173bf01bed8f89157768c1573f53e474a6",
                "sha256:51e64ef2ebfb29cae1faa133b3710143496eca21c530f3f71424d77687764274",
                "sha256:7a4bd47eaf6596e1295ecb11361139febe29b084a87bf005bf899f9a42edc3c6"
            ],
            "version": "==0.14"
        },
        "dulwich": {
            "hashes": [
                "sha256:c51e10c260543240e0806052af046e1a78b98cbe1ac1ef3880a78d2269e09da4"
            ],
            "index": "pypi",
            "version": "==0.19.2"
        },
        "fuzzywuzzy": {
            "hashes": [
                "sha256:d40c22d2744dff84885b30bbfc07fab7875f641d070374331777a4d1808b8d4e",
                "sha256:ecf490216fb4d76b558a03042ff8f45a8782f17326caca1384d834cbaa2c7e6f"
            ],
            "index": "pypi",
            "version": "==0.16.0"
        },
        "idna": {
            "hashes": [
                "sha256:2c6a5de3089009e3da7c5dde64a141dbc8551d5b7f6cf4ed7c2568d0cc520a8f",
                "sha256:8c7309c718f94b3a625cb648ace320157ad16ff131ae0af362c9f21b80ef6ec4"
            ],
            "version": "==2.6"
        },
        "imagesize": {
            "hashes": [
                "sha256:3620cc0cadba3f7475f9940d22431fc4d407269f1be59ec9b8edcca26440cf18",
                "sha256:5b326e4678b6925158ccc66a9fa3122b6106d7c876ee32d7de6ce59385b96315"
            ],
            "version": "==1.0.0"
        },
        "jinja2": {
            "hashes": [
                "sha256:74c935a1b8bb9a3947c50a54766a969d4846290e1e788ea44c1392163723c3bd",
                "sha256:f84be1bb0040caca4cea721fcbbbbd61f9be9464ca236387158b0feea01914a4"
            ],
            "version": "==2.10"
        },
        "logmatic-python": {
            "hashes": [
                "sha256:0c15ac9f5faa6a60059b28910db642c3dc7722948c3cc940923f8c9039604342"
            ],
            "index": "pypi",
            "version": "==0.1.7"
        },
        "lxml": {
            "hashes": [
                "sha256:01c45df6d90497c20aa2a07789a41941f9a1029faa30bf725fc7f6d515b1afe9",
                "sha256:0c9fef4f8d444e337df96c54544aeb85b7215b2ed7483bb6c35de97ac99f1bcd",
                "sha256:0e3cd94c95d30ba9ca3cff40e9b2a14e1a10a4fd8131105b86c6b61648f57e4b",
                "sha256:0e7996e9b46b4d8b4ac1c329a00e2d10edcd8380b95d2a676fccabf4c1dd0512",
                "sha256:1858b1933d483ec5727549d3fe166eeb54229fbd6a9d3d7ea26d2c8a28048058",
                "sha256:1b164bba1320b14905dcff77da10d5ce9c411ac4acc4fb4ed9a2a4d10fae38c9",
                "sha256:1b46f37927fa6cd1f3fe34b54f1a23bd5bea1d905657289e08e1297069a1a597",
                "sha256:231047b05907315ae9a9b6925751f9fd2c479cf7b100fff62485a25e382ca0d4",
                "sha256:28f0c6652c1b130f1e576b60532f84b19379485eb8da6185c29bd8c9c9bc97bf",
                "sha256:34d49d0f72dd82b9530322c48b70ac78cca0911275da741c3b1d2f3603c5f295",
                "sha256:3682a17fbf72d56d7e46db2e80ca23850b79c28cfe75dcd9b82f58808f730909",
                "sha256:3cf2830b9a6ad7f6e965fa53a768d4d2372a7856f20ffa6ce43d2fe9c0d34b19",
                "sha256:5b653c9379ce29ce271fbe1010c5396670f018e78b643e21beefbb3dc6d291de",
                "sha256:65a272821d5d8194358d6b46f3ca727fa56a6b63981606eac737c86d27309cdd",
                "sha256:691f2cd97cf026c611df1ea5055755eec7f878f2d4f4330dc8686583de6fc5fd",
                "sha256:6b6379495d3baacf7ed755ac68547c8dff6ce5d37bf370f0b7678888dc1283f9",
                "sha256:75322a531504d4f383264391d89993a42e286da8821ddc5ac315e57305cb84f0",
                "sha256:7f457cbda964257f443bac861d3a36732dcba8183149e7818ee2fb7c86901b94",
                "sha256:7ff1fc76d8804e0f870c343a72007ff587090c218b0f92d8ee784ac2b6eaf5b9",
                "sha256:8523fbde9c2216f3f2b950cb01ebe52e785eaa8a07ffeb456dd3576ca1b4fb9b",
                "sha256:8f37627f16e026523fca326f1b5c9a43534862fede6c3e99c2ba6a776d75c1ab",
                "sha256:a7182ea298cc3555ea56ffbb0748fe0d5e0d81451e2bc16d7f4645cd01b1ca70",
                "sha256:abbd2fb4a5a04c11b5e04eb146659a0cf67bb237dd3d7ca3b9994d3a9f826e55",
                "sha256:accc9f6b77bed0a6f267b4fae120f6008a951193d548cdbe9b61fc98a08b1cf8",
                "sha256:bd88c8ce0d1504fdfd96a35911dd4f3edfb2e560d7cfdb5a3d09aa571ae5fbae",
                "sha256:c557ad647facb3c0027a9d0af58853f905e85a0a2f04dcb73f8e665272fcdc3a",
                "sha256:defabb7fbb99f9f7b3e0b24b286a46855caef4776495211b066e9e6592d12b04",
                "sha256:e2629cdbcad82b83922a3488937632a4983ecc0fed3e5cfbf430d069382eeb9b"
            ],
            "index": "pypi",
            "version": "==4.2.1"
        },
        "markdownify": {
            "hashes": [
                "sha256:28ce67d1888e4908faaab7b04d2193cda70ea4f902f156a21d0aaea55e63e0a1"
            ],
            "index": "pypi",
            "version": "==0.4.1"
        },
        "markupsafe": {
            "hashes": [
                "sha256:a6be69091dac236ea9c6bc7d012beab42010fa914c459791d627dad4910eb665"
            ],
            "version": "==1.0"
        },
        "mpmath": {
            "hashes": [
                "sha256:04d14803b6875fe6d69e6dccea87d5ae5599802e4b1df7997bddd2024001050c"
            ],
            "version": "==1.0.0"
        },
        "multidict": {
            "hashes": [
                "sha256:1a1d76374a1e7fe93acef96b354a03c1d7f83e7512e225a527d283da0d7ba5e0",
                "sha256:1d6e191965505652f194bc4c40270a842922685918a4f45e6936a6b15cc5816d",
                "sha256:295961a6a88f1199e19968e15d9b42f3a191c89ec13034dbc212bf9c394c3c82",
                "sha256:2be5af084de6c3b8e20d6421cb0346378a9c867dcf7c86030d6b0b550f9888e4",
                "sha256:2eb99617c7a0e9f2b90b64bc1fb742611718618572747d6f3d6532b7b78755ab",
                "sha256:4ba654c6b5ad1ae4a4d792abeb695b29ce981bb0f157a41d0fd227b385f2bef0",
                "sha256:5ba766433c30d703f6b2c17eb0b6826c6f898e5f58d89373e235f07764952314",
                "sha256:a59d58ee85b11f337b54933e8d758b2356fcdcc493248e004c9c5e5d11eedbe4",
                "sha256:a6e35d28900cf87bcc11e6ca9e474db0099b78f0be0a41d95bef02d49101b5b2",
                "sha256:b4df7ca9c01018a51e43937eaa41f2f5dce17a6382fda0086403bcb1f5c2cf8e",
                "sha256:bbd5a6bffd3ba8bfe75b16b5e28af15265538e8be011b0b9fddc7d86a453fd4a",
                "sha256:d870f399fcd58a1889e93008762a3b9a27cf7ea512818fc6e689f59495648355",
                "sha256:e9404e2e19e901121c3c5c6cffd5a8ae0d1d67919c970e3b3262231175713068"
            ],
            "index": "pypi",
            "version": "==4.3.1"
        },
        "packaging": {
            "hashes": [
                "sha256:e9215d2d2535d3ae866c3d6efc77d5b24a0192cce0ff20e42896cc0664f889c0",
                "sha256:f019b770dd64e585a99714f1fd5e01c7a8f11b45635aa953fd41c689a657375b"
            ],
            "version": "==17.1"
        },
        "pika": {
            "hashes": [
                "sha256:63131aaeec48a6c8f1db1fe657e1e74cf384c3927eb7d1725e31edae4220dea4",
                "sha256:7277b4d12a99efa4058782614d84138983f9f89d690bdfcea66290d810806459"
            ],
            "version": "==0.10.0"
        },
        "pillow": {
            "hashes": [
                "sha256:00633bc2ec40313f4daf351855e506d296ec3c553f21b66720d0f1225ca84c6f",
                "sha256:03514478db61b034fc5d38b9bf060f994e5916776e93f02e59732a8270069c61",
                "sha256:040144ba422216aecf7577484865ade90e1a475f867301c48bf9fbd7579efd76",
                "sha256:16246261ff22368e5e32ad74d5ef40403ab6895171a7fc6d34f6c17cfc0f1943",
                "sha256:1cb38df69362af35c14d4a50123b63c7ff18ec9a6d4d5da629a6f19d05e16ba8",
                "sha256:2400e122f7b21d9801798207e424cbe1f716cee7314cd0c8963fdb6fc564b5fb",
                "sha256:2ee6364b270b56a49e8b8a51488e847ab130adc1220c171bed6818c0d4742455",
                "sha256:3b4560c3891b05022c464b09121bd507c477505a4e19d703e1027a3a7c68d896",
                "sha256:41374a6afb3f44794410dab54a0d7175e6209a5a02d407119c81083f1a4c1841",
                "sha256:438a3faf5f702c8d0f80b9f9f9b8382cfa048ca6a0d64ef71b86b563b0ee0359",
                "sha256:472a124c640bde4d5468f6991c9fa7e30b723d84ac4195a77c6ab6aea30f2b9c",
                "sha256:4d32c8e3623a61d6e29ccd024066cd1ba556555abfb4cd714155020e00107e3f",
                "sha256:4d8077fd649ac40a5c4165f2c22fa2a4ad18c668e271ecb2f9d849d1017a9313",
                "sha256:62ec7ae98357fcd46002c110bb7cad15fce532776f0cbe7ca1d44c49b837d49d",
                "sha256:6c7cab6a05351cf61e469937c49dbf3cdf5ffb3eeac71f8d22dc9be3507598d8",
                "sha256:6eca36905444c4b91fe61f1b9933a47a30480738a1dd26501ff67d94fc2bc112",
                "sha256:74e2ebfd19c16c28ad43b8a28ff73b904ed382ea4875188838541751986e8c9a",
                "sha256:7673e7473a13107059377c96c563aa36f73184c29d2926882e0a0210b779a1e7",
                "sha256:81762cf5fca9a82b53b7b2d0e6b420e0f3b06167b97678c81d00470daa622d58",
                "sha256:8554bbeb4218d9cfb1917c69e6f2d2ad0be9b18a775d2162547edf992e1f5f1f",
                "sha256:9b66e968da9c4393f5795285528bc862c7b97b91251f31a08004a3c626d18114",
                "sha256:a00edb2dec0035e98ac3ec768086f0b06dfabb4ad308592ede364ef573692f55",
                "sha256:b48401752496757e95304a46213c3155bc911ac884bed2e9b275ce1c1df3e293",
                "sha256:b6cf18f9e653a8077522bb3aa753a776b117e3e0cc872c25811cfdf1459491c2",
                "sha256:bb8adab1877e9213385cbb1adc297ed8337e01872c42a30cfaa66ff8c422779c",
                "sha256:c8a4b39ba380b57a31a4b5449a9d257b1302d8bc4799767e645dcee25725efe1",
                "sha256:cee9bc75bff455d317b6947081df0824a8f118de2786dc3d74a3503fd631f4ef",
                "sha256:d0dc1313dff48af64517cbbd85e046d6b477fbe5e9d69712801f024dcb08c62b",
                "sha256:d5bf527ed83617edd1855a5c923eeeaf68bcb9ac0ceb28e3f19b575b3a424984",
                "sha256:df5863a21f91de5ecdf7d32a32f406dd9867ebb35d41033b8bd9607a21887599",
                "sha256:e39142332541ed2884c257495504858b22c078a5d781059b07aba4c3a80d7551",
                "sha256:e52e8f675ba0b2b417fa98579e7286a41a8e23871f17f4793772f5aa884fea79",
                "sha256:e6dd55d5d94b9e36929325dd0c9ab85bfde84a5fc35947c334c32af1af668944",
                "sha256:e87cc1acbebf263f308a8494272c2d42016aa33c32bf14d209c81e1f65e11868",
                "sha256:ea0091cd4100519cedfeea2c659f52291f535ac6725e2368bcf59e874f270efa",
                "sha256:eeb247f4f4d962942b3b555530b0c63b77473c7bfe475e51c6b75b7344b49ce3",
                "sha256:f0d4433adce6075efd24fc0285135248b0b50f5a58129c7e552030e04fe45c7f",
                "sha256:f1f3bd92f8e12dc22884935a73c9f94c4d9bd0d34410c456540713d6b7832b8c",
                "sha256:f42a87cbf50e905f49f053c0b1fb86c911c730624022bf44c8857244fc4cdaca",
                "sha256:f5f302db65e2e0ae96e26670818157640d3ca83a3054c290eff3631598dcf819",
                "sha256:f7634d534662bbb08976db801ba27a112aee23e597eeaf09267b4575341e45bf",
                "sha256:fdd374c02e8bb2d6468a85be50ea66e1c4ef9e809974c30d8576728473a6ed03",
                "sha256:fe6931db24716a0845bd8c8915bd096b77c2a7043e6fc59ae9ca364fe816f08b"
            ],
            "index": "pypi",
            "version": "==5.1.0"
        },
        "pycares": {
            "hashes": [
                "sha256:0e81c971236bb0767354f1456e67ab6ae305f248565ce77cd413a311f9572bf5",
                "sha256:11c0ff3ccdb5a838cbd59a4e59df35d31355a80a61393bca786ca3b44569ba10",
                "sha256:170d62bd300999227e64da4fa85459728cc96e62e44780bbc86a915fdae01f78",
                "sha256:36f4c03df57c41a87eb3d642201684eb5a8bc194f4bafaa9f60ee6dc0aef8e40",
                "sha256:371ce688776da984c4105c8ca760cc60944b9b49ccf8335c71dc7669335e6173",
                "sha256:3a2234516f7db495083d8bba0ccdaabae587e62cfcd1b8154d5d0b09d3a48dfc",
                "sha256:3f288586592c697109b2b06e3988b7e17d9765887b5fc367010ee8500cbddc86",
                "sha256:40134cee03c8bbfbc644d4c0bc81796e12dd012a5257fb146c5a5417812ee5f7",
                "sha256:722f5d2c5f78d47b13b0112f6daff43ce4e08e8152319524d14f1f917cc5125e",
                "sha256:7b18fab0ed534a898552df91bc804bd62bb3a2646c11e054baca14d23663e1d6",
                "sha256:8a39d03bd99ea191f86b990ef67ecce878d6bf6518c5cde9173fb34fb36beb5e",
                "sha256:8ea263de8bf1a30b0d87150b4aa0e3203cf93bc1723ea3e7408a7d25e1299217",
                "sha256:943e2dc67ff45ab4c81d628c959837d01561d7e185080ab7a276b8ca67573fb5",
                "sha256:9d56a54c93e64b30c0d31f394d9890f175edec029cd846221728f99263cdee82",
                "sha256:b95b339c11d824f0bb789d31b91c8534916fcbdce248cccce216fa2630bb8a90",
                "sha256:bbfd9aba1e172cd2ab7b7142d49b28cf44d6451c4a66a870aff1dc3cb84849c7",
                "sha256:d8637bcc2f901aa61ec1d754abc862f9f145cb0346a0249360df4c159377018e",
                "sha256:e2446577eeea79d2179c9469d9d4ce3ab8a07d7985465c3cb91e7d74abc329b6",
                "sha256:e72fa163f37ae3b09f143cc6690a36f012d13e905d142e1beed4ec0e593ff657",
                "sha256:f32b7c63094749fbc0c1106c9a785666ec8afd49ecfe7002a30bb7c42e62b47c",
                "sha256:f50be4dd53f009cfb4b98c3c6b240e18ff9b17e3f1c320bd594bb83eddabfcb2"
            ],
            "version": "==2.3.0"
        },
<<<<<<< HEAD
        "pygments": {
            "hashes": [
                "sha256:78f3f434bcc5d6ee09020f92ba487f95ba50f1e3ef83ae96b9d5ffa1bab25c5d",
                "sha256:dbae1046def0efb574852fab9e90209b23f556367b5a320c0bcb871c77c3e8cc"
            ],
            "version": "==2.2.0"
        },
        "pyparsing": {
            "hashes": [
                "sha256:0832bcf47acd283788593e7a0f542407bd9550a55a8a8435214a1960e04bcb04",
                "sha256:281683241b25fe9b80ec9d66017485f6deff1af5cde372469134b56ca8447a07",
                "sha256:8f1e18d3fd36c6795bb7e02a39fd05c611ffc2596c1e0d995d34d67630426c18",
                "sha256:9e8143a3e15c13713506886badd96ca4b579a87fbdf49e550dbfc057d6cb218e",
                "sha256:b8b3117ed9bdf45e14dcc89345ce638ec7e0e29b2b579fa1ecf32ce45ebac8a5",
                "sha256:e4d45427c6e20a59bf4f88c639dcc03ce30d193112047f94012102f235853a58",
                "sha256:fee43f17a9c4087e7ed1605bd6df994c6173c1e977d7ade7b651292fab2bd010"
            ],
            "version": "==2.2.0"
=======
        "python-dateutil": {
            "hashes": [
                "sha256:1adb80e7a782c12e52ef9a8182bebeb73f1d7e24e374397af06fb4956c8dc5c0",
                "sha256:e27001de32f627c22380a688bcc43ce83504a7bc5da472209b4c70f02829f0b8"
            ],
            "index": "pypi",
            "version": "==2.7.3"
>>>>>>> 2807bccc
        },
        "python-json-logger": {
            "hashes": [
                "sha256:30999d1d742ecf6645991a2ce9273188505e98b713ad63be06aabff47dd1b3c4",
                "sha256:8205cfe7061715de5cd1b37e3565d5b97d0ac13b30ff3ee612554abb6093d640"
            ],
            "version": "==0.1.8"
        },
        "python-levenshtein": {
            "hashes": [
                "sha256:033a11de5e3d19ea25c9302d11224e1a1898fe5abd23c61c7c360c25195e3eb1"
            ],
            "index": "pypi",
            "version": "==0.12.0"
        },
        "pytz": {
            "hashes": [
                "sha256:65ae0c8101309c45772196b21b74c46b2e5d11b6275c45d251b150d5da334555",
                "sha256:c06425302f2cf668f1bba7a0a03f3c1d34d4ebeef2c72003da308b3947c7f749"
            ],
            "version": "==2018.4"
        },
        "pyyaml": {
            "hashes": [
                "sha256:0c507b7f74b3d2dd4d1322ec8a94794927305ab4cebbe89cc47fe5e81541e6e8",
                "sha256:16b20e970597e051997d90dc2cddc713a2876c47e3d92d59ee198700c5427736",
                "sha256:3262c96a1ca437e7e4763e2843746588a965426550f3797a79fca9c6199c431f",
                "sha256:326420cbb492172dec84b0f65c80942de6cedb5233c413dd824483989c000608",
                "sha256:4474f8ea030b5127225b8894d626bb66c01cda098d47a2b0d3429b6700af9fd8",
                "sha256:592766c6303207a20efc445587778322d7f73b161bd994f227adaa341ba212ab",
                "sha256:5ac82e411044fb129bae5cfbeb3ba626acb2af31a8d17d175004b70862a741a7",
                "sha256:5f84523c076ad14ff5e6c037fe1c89a7f73a3e04cf0377cb4d017014976433f3",
                "sha256:827dc04b8fa7d07c44de11fabbc888e627fa8293b695e0f99cb544fdfa1bf0d1",
                "sha256:b4c423ab23291d3945ac61346feeb9a0dc4184999ede5e7c43e1ffb975130ae6",
                "sha256:bc6bced57f826ca7cb5125a10b23fd0f2fff3b7c4701d64c439a300ce665fff8",
                "sha256:c01b880ec30b5a6e6aa67b09a2fe3fb30473008c85cd6a67359a1b15ed6d83a4",
                "sha256:ca233c64c6e40eaa6c66ef97058cdc80e8d0157a443655baa1b2966e812807ca",
                "sha256:e863072cdf4c72eebf179342c94e6989c67185842d9997960b3e69290b2fa269"
            ],
            "index": "pypi",
            "version": "==3.12"
        },
        "requests": {
            "hashes": [
                "sha256:6a1b267aa90cac58ac3a765d067950e7dbbf75b1da07e895d1f594193a40a38b",
                "sha256:9c443e7324ba5b85070c4a818ade28bfabedf16ea10206da1132edaa6dda237e"
            ],
            "version": "==2.18.4"
        },
        "shortuuid": {
            "hashes": [
                "sha256:d08fd398f40f8baf87e15eef8355e92fa541bca4eb8465fefab7ee22f92711b9"
            ],
            "version": "==0.5.0"
        },
        "six": {
            "hashes": [
                "sha256:70e8a77beed4562e7f14fe23a786b54f6296e34344c23bc42f07b15018ff98e9",
                "sha256:832dc0e10feb1aa2c68dcc57dbb658f1c7e65b9b61af69048abc87a2db00a0eb"
            ],
            "version": "==1.11.0"
        },
<<<<<<< HEAD
        "snowballstemmer": {
            "hashes": [
                "sha256:919f26a68b2c17a7634da993d91339e288964f93c274f1343e3bbbe2096e1128",
                "sha256:9f3bcd3c401c3e862ec0ebe6d2c069ebc012ce142cce209c098ccb5b09136e89"
            ],
            "version": "==1.2.1"
        },
        "sphinx": {
            "hashes": [
                "sha256:85f7e32c8ef07f4ba5aeca728e0f7717bef0789fba8458b8d9c5c294cad134f3",
                "sha256:d45480a229edf70d84ca9fae3784162b1bc75ee47e480ffe04a4b7f21a95d76d"
            ],
            "index": "pypi",
            "version": "==1.7.5"
        },
        "sphinxcontrib-websupport": {
            "hashes": [
                "sha256:7a85961326aa3a400cd4ad3c816d70ed6f7c740acd7ce5d78cd0a67825072eb9",
                "sha256:f4932e95869599b89bf4f80fc3989132d83c9faa5bf633e7b5e0c25dffb75da2"
            ],
            "version": "==1.0.1"
        },
=======
>>>>>>> 2807bccc
        "sympy": {
            "hashes": [
                "sha256:ac5b57691bc43919dcc21167660a57cc51797c28a4301a6144eff07b751216a4"
            ],
            "index": "pypi",
            "version": "==1.1.1"
        },
        "urllib3": {
            "hashes": [
                "sha256:06330f386d6e4b195fbfc736b297f58c5a892e4440e54d294d7004e3a9bbea1b",
                "sha256:cc44da8e1145637334317feebd728bd869a35285b93cbb4cca2577da7e62db4f"
            ],
            "version": "==1.22"
        },
        "websockets": {
            "hashes": [
                "sha256:0c31bc832d529dc7583d324eb6c836a4f362032a1902723c112cf57883488d8c",
                "sha256:1f3e5a52cab6daa3d432c7b0de0a14109be39d2bfaad033ee5de4a3d3e11dcdf",
                "sha256:341824d8c9ad53fc43cca3fa9407f294125fa258592f7676640396501448e57e",
                "sha256:367ff945bc0950ad9634591e2afe50bf2222bc4fad1088a386c4bb700888026e",
                "sha256:3859ca16c229ddb0fa21c5090e4efcb037c08ce69b0c1dfed6122c3f98cd0c22",
                "sha256:3d425ae081fb4ba1eef9ecf30472ffd79f8e868297ccc7a47993c96dbf2a819c",
                "sha256:64896a6b3368c959b8096b655e46f03dfa65b96745249f374bd6a35705cc3489",
                "sha256:6df87698022aef2596bffdfecc96d656db59c8d719708c8a471daa815ee61656",
                "sha256:80188abdadd23edaaea05ce761dc9a2e1df31a74a0533967f0dcd9560c85add0",
                "sha256:d1a0572b6edb22c9208e3e5381064e09d287d2a915f90233fef994ee7a14a935",
                "sha256:da4d4fbe059b0453e726d6d993760065d69b823a27efc3040402a6fcfe6a1ed9",
                "sha256:da7610a017f5343fdf765f4e0eb6fd0dfd08264ca1565212b110836d9367fc9c",
                "sha256:ebdd4f18fe7e3bea9bd3bf446b0f4117739478caa2c76e4f0fb72cc45b03cbd7",
                "sha256:f5192da704535a7cbf76d6e99c1ec4af7e8d1288252bf5a2385d414509ded0cf",
                "sha256:fd81af8cf3e69f9a97f3a6c0623a0527de0f922c2df725f00cd7646d478af632",
                "sha256:fecf51c13195c416c22422353b306dddb9c752e4b80b21e0fa1fccbe38246677"
            ],
            "index": "pypi",
            "version": "==4.0.1"
        },
        "yarl": {
            "hashes": [
                "sha256:045dbba18c9142278113d5dc62622978a6f718ba662392d406141c59b540c514",
                "sha256:17e57a495efea42bcfca08b49e16c6d89e003acd54c99c903ea1cb3de0ba1248",
                "sha256:213e8f54b4a942532d6ac32314c69a147d3b82fa1725ca05061b7c1a19a1d9b1",
                "sha256:3353fae45d93cc3e7e41bfcb1b633acc37db821d368e660b03068dbfcf68f8c8",
                "sha256:51a084ff8756811101f8b5031a14d1c2dd26c666976e1b18579c6b1c8761a102",
                "sha256:5580f22ac1298261cd24e8e584180d83e2cca9a6167113466d2d16cb2aa1f7b1",
                "sha256:64727a2593fdba5d6ef69e94eba793a196deeda7152c7bd3a64edda6b1f95f6e",
                "sha256:6e75753065c310befab71c5077a59b7cb638d2146b1cfbb1c3b8f08b51362714",
                "sha256:7236eba4911a5556b497235828e7a4bc5d90957efa63b7c4b3e744d2d2cf1b94",
                "sha256:a69dd7e262cdb265ac7d5e929d55f2f3d07baaadd158c8f19caebf8dde08dfe8",
                "sha256:d9ca55a5a297408f08e5401c23ad22bd9f580dab899212f0d5dc1830f0909404",
                "sha256:e072edbd1c5628c0b8f97d00cf6c9fcd6a4ee2b5ded10d463fcb6eaa066cf40c",
                "sha256:e9a6a319c4bbfb57618f207e86a7c519ab0f637be3d2366e4cdac271577834b8"
            ],
            "index": "pypi",
            "version": "==1.1.1"
        }
    },
    "develop": {
        "attrs": {
            "hashes": [
                "sha256:4b90b09eeeb9b88c35bc642cbac057e45a5fd85367b985bd2809c62b7b939265",
                "sha256:e0d0eb91441a3b53dab4d9b743eafc1ac44476296a2053b6ca3af0b139faf87b"
            ],
            "version": "==18.1.0"
        },
        "certifi": {
            "hashes": [
                "sha256:13e698f54293db9f89122b0581843a782ad0934a4fe0172d2a980ba77fc61bb7",
                "sha256:9fa520c1bacfb634fa7af20a76bcbd3d5fb390481724c597da32c719a7dca4b0"
            ],
            "version": "==2018.4.16"
        },
        "chardet": {
            "hashes": [
                "sha256:84ab92ed1c4d4f16916e05906b6b75a6c0fb5db821cc65e70cbd64a3e2a5eaae",
                "sha256:fc323ffcaeaed0e0a02bf4d117757b98aed530d9ed4531e3e15460124c106691"
            ],
            "version": "==3.0.4"
        },
        "click": {
            "hashes": [
                "sha256:29f99fc6125fbc931b758dc053b3114e55c77a6e4c6c3a2674a2dc986016381d",
                "sha256:f15516df478d5a56180fbf80e68f206010e6d160fc39fa508b65e035fd75130b"
            ],
            "version": "==6.7"
        },
        "dodgy": {
            "hashes": [
                "sha256:65e13cf878d7aff129f1461c13cb5fd1bb6dfe66bb5327e09379c3877763280c"
            ],
            "index": "pypi",
            "version": "==0.1.9"
        },
        "dparse": {
            "hashes": [
                "sha256:00a5fdfa900629e5159bf3600d44905b333f4059a3366f28e0dbd13eeab17b19",
                "sha256:cef95156fa0adedaf042cd42f9990974bec76f25dfeca4dc01f381a243d5aa5b"
            ],
            "version": "==0.4.1"
        },
        "flake8": {
            "hashes": [
                "sha256:7253265f7abd8b313e3892944044a365e3f4ac3fcdcfb4298f55ee9ddf188ba0",
                "sha256:c7841163e2b576d435799169b78703ad6ac1bbb0f199994fc05f700b2a90ea37"
            ],
            "index": "pypi",
            "version": "==3.5.0"
        },
        "flake8-bugbear": {
            "hashes": [
                "sha256:541746f0f3b2f1a8d7278e1d2d218df298996b60b02677708560db7c7e620e3b",
                "sha256:5f14a99d458e29cb92be9079c970030e0dd398b2decb179d76d39a5266ea1578"
            ],
            "index": "pypi",
            "version": "==18.2.0"
        },
        "flake8-import-order": {
            "hashes": [
                "sha256:40d2a39ed91e080f3285f4c16256b252d7c31070e7f11b7854415bb9f924ea81",
                "sha256:68d430781a9ef15c85a0121500cf8462f1a4bc7672acb2a32bfdbcab044ae0b7"
            ],
            "index": "pypi",
            "version": "==0.17.1"
        },
        "flake8-string-format": {
            "hashes": [
                "sha256:68ea72a1a5b75e7018cae44d14f32473c798cf73d75cbaed86c6a9a907b770b2",
                "sha256:774d56103d9242ed968897455ef49b7d6de272000cfa83de5814273a868832f1"
            ],
            "index": "pypi",
            "version": "==0.2.3"
        },
        "flake8-tidy-imports": {
            "hashes": [
                "sha256:5fc28c82bba16abb4f1154dc59a90487f5491fbdb27e658cbee241e8fddc1b91",
                "sha256:c05c9f7dadb5748a04b6fa1c47cb6ae5a8170f03cfb1dca8b37aec58c1ee6d15"
            ],
            "index": "pypi",
            "version": "==1.1.0"
        },
        "flake8-todo": {
            "hashes": [
                "sha256:6e4c5491ff838c06fe5a771b0e95ee15fc005ca57196011011280fc834a85915"
            ],
            "index": "pypi",
            "version": "==0.7"
        },
        "idna": {
            "hashes": [
                "sha256:2c6a5de3089009e3da7c5dde64a141dbc8551d5b7f6cf4ed7c2568d0cc520a8f",
                "sha256:8c7309c718f94b3a625cb648ace320157ad16ff131ae0af362c9f21b80ef6ec4"
            ],
            "version": "==2.6"
        },
        "mccabe": {
            "hashes": [
                "sha256:ab8a6258860da4b6677da4bd2fe5dc2c659cff31b3ee4f7f5d64e79735b80d42",
                "sha256:dd8d182285a0fe56bace7f45b5e7d1a6ebcbf524e8f3bd87eb0f125271b8831f"
            ],
            "version": "==0.6.1"
        },
        "packaging": {
            "hashes": [
                "sha256:e9215d2d2535d3ae866c3d6efc77d5b24a0192cce0ff20e42896cc0664f889c0",
                "sha256:f019b770dd64e585a99714f1fd5e01c7a8f11b45635aa953fd41c689a657375b"
            ],
            "version": "==17.1"
        },
        "pycodestyle": {
            "hashes": [
                "sha256:682256a5b318149ca0d2a9185d365d8864a768a28db66a84a2ea946bcc426766",
                "sha256:6c4245ade1edfad79c3446fadfc96b0de2759662dc29d07d80a6f27ad1ca6ba9"
            ],
            "version": "==2.3.1"
        },
        "pyflakes": {
            "hashes": [
                "sha256:08bd6a50edf8cffa9fa09a463063c425ecaaf10d1eb0335a7e8b1401aef89e6f",
                "sha256:8d616a382f243dbf19b54743f280b80198be0bca3a5396f1d2e1fca6223e8805"
            ],
            "version": "==1.6.0"
        },
        "pyparsing": {
            "hashes": [
                "sha256:0832bcf47acd283788593e7a0f542407bd9550a55a8a8435214a1960e04bcb04",
                "sha256:281683241b25fe9b80ec9d66017485f6deff1af5cde372469134b56ca8447a07",
                "sha256:8f1e18d3fd36c6795bb7e02a39fd05c611ffc2596c1e0d995d34d67630426c18",
                "sha256:9e8143a3e15c13713506886badd96ca4b579a87fbdf49e550dbfc057d6cb218e",
                "sha256:b8b3117ed9bdf45e14dcc89345ce638ec7e0e29b2b579fa1ecf32ce45ebac8a5",
                "sha256:e4d45427c6e20a59bf4f88c639dcc03ce30d193112047f94012102f235853a58",
                "sha256:fee43f17a9c4087e7ed1605bd6df994c6173c1e977d7ade7b651292fab2bd010"
            ],
            "version": "==2.2.0"
        },
        "pyyaml": {
            "hashes": [
                "sha256:0c507b7f74b3d2dd4d1322ec8a94794927305ab4cebbe89cc47fe5e81541e6e8",
                "sha256:16b20e970597e051997d90dc2cddc713a2876c47e3d92d59ee198700c5427736",
                "sha256:3262c96a1ca437e7e4763e2843746588a965426550f3797a79fca9c6199c431f",
                "sha256:326420cbb492172dec84b0f65c80942de6cedb5233c413dd824483989c000608",
                "sha256:4474f8ea030b5127225b8894d626bb66c01cda098d47a2b0d3429b6700af9fd8",
                "sha256:592766c6303207a20efc445587778322d7f73b161bd994f227adaa341ba212ab",
                "sha256:5ac82e411044fb129bae5cfbeb3ba626acb2af31a8d17d175004b70862a741a7",
                "sha256:5f84523c076ad14ff5e6c037fe1c89a7f73a3e04cf0377cb4d017014976433f3",
                "sha256:827dc04b8fa7d07c44de11fabbc888e627fa8293b695e0f99cb544fdfa1bf0d1",
                "sha256:b4c423ab23291d3945ac61346feeb9a0dc4184999ede5e7c43e1ffb975130ae6",
                "sha256:bc6bced57f826ca7cb5125a10b23fd0f2fff3b7c4701d64c439a300ce665fff8",
                "sha256:c01b880ec30b5a6e6aa67b09a2fe3fb30473008c85cd6a67359a1b15ed6d83a4",
                "sha256:ca233c64c6e40eaa6c66ef97058cdc80e8d0157a443655baa1b2966e812807ca",
                "sha256:e863072cdf4c72eebf179342c94e6989c67185842d9997960b3e69290b2fa269"
            ],
            "index": "pypi",
            "version": "==3.12"
        },
        "requests": {
            "hashes": [
                "sha256:6a1b267aa90cac58ac3a765d067950e7dbbf75b1da07e895d1f594193a40a38b",
                "sha256:9c443e7324ba5b85070c4a818ade28bfabedf16ea10206da1132edaa6dda237e"
            ],
            "version": "==2.18.4"
        },
        "safety": {
            "hashes": [
                "sha256:0bd2a26b872668767c6db8efecfc8869b547463bedff5e7cd7b52f037aa6f200",
                "sha256:fc3fc55656f1c909d65311b49a38211c42c937f57a05393289fb3f17cadfa4a1"
            ],
            "index": "pypi",
            "version": "==1.8.1"
        },
        "six": {
            "hashes": [
                "sha256:70e8a77beed4562e7f14fe23a786b54f6296e34344c23bc42f07b15018ff98e9",
                "sha256:832dc0e10feb1aa2c68dcc57dbb658f1c7e65b9b61af69048abc87a2db00a0eb"
            ],
            "version": "==1.11.0"
        },
        "urllib3": {
            "hashes": [
                "sha256:06330f386d6e4b195fbfc736b297f58c5a892e4440e54d294d7004e3a9bbea1b",
                "sha256:cc44da8e1145637334317feebd728bd869a35285b93cbb4cca2577da7e62db4f"
            ],
            "version": "==1.22"
        }
    }
}<|MERGE_RESOLUTION|>--- conflicted
+++ resolved
@@ -1,11 +1,7 @@
 {
     "_meta": {
         "hash": {
-<<<<<<< HEAD
-            "sha256": "d4912feeb8d895976a0932dec9b9a075c9451cbfe184102e5979522a46befb0c"
-=======
-            "sha256": "1529809913b543e7fbbf6091c33369f96567ab1fc8d7d637df574d4ac9d8b050"
->>>>>>> 2807bccc
+            "sha256": "2475ab039e5ce97636b9a255dd7e21b67e7b66d832f341b4065876f7535b2d88"
         },
         "pipfile-spec": 6,
         "requires": {
@@ -314,7 +310,6 @@
             ],
             "version": "==2.3.0"
         },
-<<<<<<< HEAD
         "pygments": {
             "hashes": [
                 "sha256:78f3f434bcc5d6ee09020f92ba487f95ba50f1e3ef83ae96b9d5ffa1bab25c5d",
@@ -333,7 +328,7 @@
                 "sha256:fee43f17a9c4087e7ed1605bd6df994c6173c1e977d7ade7b651292fab2bd010"
             ],
             "version": "==2.2.0"
-=======
+        },
         "python-dateutil": {
             "hashes": [
                 "sha256:1adb80e7a782c12e52ef9a8182bebeb73f1d7e24e374397af06fb4956c8dc5c0",
@@ -341,7 +336,6 @@
             ],
             "index": "pypi",
             "version": "==2.7.3"
->>>>>>> 2807bccc
         },
         "python-json-logger": {
             "hashes": [
@@ -404,7 +398,6 @@
             ],
             "version": "==1.11.0"
         },
-<<<<<<< HEAD
         "snowballstemmer": {
             "hashes": [
                 "sha256:919f26a68b2c17a7634da993d91339e288964f93c274f1343e3bbbe2096e1128",
@@ -427,8 +420,6 @@
             ],
             "version": "==1.0.1"
         },
-=======
->>>>>>> 2807bccc
         "sympy": {
             "hashes": [
                 "sha256:ac5b57691bc43919dcc21167660a57cc51797c28a4301a6144eff07b751216a4"
