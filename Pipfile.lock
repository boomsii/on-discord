{
    "_meta": {
        "hash": {
            "sha256": "c7706a61eb96c06d073898018ea2dbcf5bd3b15d007496e2d60120a65647f31e"
        },
        "pipfile-spec": 6,
        "requires": {
            "python_version": "3.7"
        },
        "sources": [
            {
                "name": "pypi",
                "url": "https://pypi.python.org/simple",
                "verify_ssl": true
            }
        ]
    },
    "default": {
        "aio-pika": {
            "hashes": [
                "sha256:4199122a450dffd8303b7857a9d82657bf1487fe329e489520833b40fbe92406",
                "sha256:fe85c7456e5c060bce4eb9cffab5b2c4d3c563cb72177977b3556c54c8e3aeb6"
            ],
            "index": "pypi",
            "version": "==6.5.2"
        },
        "aiodns": {
            "hashes": [
                "sha256:815fdef4607474295d68da46978a54481dd1e7be153c7d60f9e72773cd38d77d",
                "sha256:aaa5ac584f40fe778013df0aa6544bf157799bd3f608364b451840ed2c8688de"
            ],
            "index": "pypi",
            "version": "==2.0.0"
        },
        "aiohttp": {
            "hashes": [
                "sha256:1e984191d1ec186881ffaed4581092ba04f7c61582a177b187d3a2f07ed9719e",
                "sha256:259ab809ff0727d0e834ac5e8a283dc5e3e0ecc30c4d80b3cd17a4139ce1f326",
                "sha256:2f4d1a4fdce595c947162333353d4a44952a724fba9ca3205a3df99a33d1307a",
                "sha256:32e5f3b7e511aa850829fbe5aa32eb455e5534eaa4b1ce93231d00e2f76e5654",
                "sha256:344c780466b73095a72c616fac5ea9c4665add7fc129f285fbdbca3cccf4612a",
                "sha256:460bd4237d2dbecc3b5ed57e122992f60188afe46e7319116da5eb8a9dfedba4",
                "sha256:4c6efd824d44ae697814a2a85604d8e992b875462c6655da161ff18fd4f29f17",
                "sha256:50aaad128e6ac62e7bf7bd1f0c0a24bc968a0c0590a726d5a955af193544bcec",
                "sha256:6206a135d072f88da3e71cc501c59d5abffa9d0bb43269a6dcd28d66bfafdbdd",
                "sha256:65f31b622af739a802ca6fd1a3076fd0ae523f8485c52924a89561ba10c49b48",
                "sha256:ae55bac364c405caa23a4f2d6cfecc6a0daada500274ffca4a9230e7129eac59",
                "sha256:b778ce0c909a2653741cb4b1ac7015b5c130ab9c897611df43ae6a58523cb965"
            ],
            "index": "pypi",
            "version": "==3.6.2"
        },
        "aiormq": {
            "hashes": [
                "sha256:286e0b0772075580466e45f98f051b9728a9316b9c36f0c14c7bc1409be375b0",
                "sha256:7ed7d6df6b57af7f8bce7d1ebcbdfc32b676192e46703e81e9e217316e56b5bd"
            ],
            "version": "==3.2.1"
        },
        "alabaster": {
            "hashes": [
                "sha256:446438bdcca0e05bd45ea2de1668c1d9b032e1a9154c2c259092d77031ddd359",
                "sha256:a661d72d58e6ea8a57f7a86e37d86716863ee5e92788398526d58b26a4e4dc02"
            ],
            "version": "==0.7.12"
        },
        "async-timeout": {
            "hashes": [
                "sha256:0c3c816a028d47f659d6ff5c745cb2acf1f966da1fe5c19c77a70282b25f4c5f",
                "sha256:4291ca197d287d274d0b6cb5d6f8f8f82d434ed288f962539ff18cc9012f9ea3"
            ],
            "version": "==3.0.1"
        },
        "attrs": {
            "hashes": [
                "sha256:08a96c641c3a74e44eb59afb61a24f2cb9f4d7188748e76ba4bb5edfa3cb7d1c",
                "sha256:f7b7ce16570fe9965acd6d30101a28f62fb4a7f9e926b3bbc9b61f8b04247e72"
            ],
            "version": "==19.3.0"
        },
        "babel": {
            "hashes": [
                "sha256:1aac2ae2d0d8ea368fa90906567f5c08463d98ade155c0c4bfedd6a0f7160e38",
                "sha256:d670ea0b10f8b723672d3a6abeb87b565b244da220d76b4dba1b66269ec152d4"
            ],
            "version": "==2.8.0"
        },
        "beautifulsoup4": {
            "hashes": [
                "sha256:05fd825eb01c290877657a56df4c6e4c311b3965bda790c613a3d6fb01a5462a",
                "sha256:9fbb4d6e48ecd30bcacc5b63b94088192dcda178513b2ae3c394229f8911b887",
                "sha256:e1505eeed31b0f4ce2dbb3bc8eb256c04cc2b3b72af7d551a4ab6efd5cbe5dae"
            ],
            "version": "==4.8.2"
        },
        "certifi": {
            "hashes": [
                "sha256:017c25db2a153ce562900032d5bc68e9f191e44e9a0f762f373977de9df1fbb3",
                "sha256:25b64c7da4cd7479594d035c08c2d809eb4aab3a26e5a990ea98cc450c320f1f"
            ],
            "version": "==2019.11.28"
        },
        "cffi": {
            "hashes": [
                "sha256:001bf3242a1bb04d985d63e138230802c6c8d4db3668fb545fb5005ddf5bb5ff",
                "sha256:00789914be39dffba161cfc5be31b55775de5ba2235fe49aa28c148236c4e06b",
                "sha256:028a579fc9aed3af38f4892bdcc7390508adabc30c6af4a6e4f611b0c680e6ac",
                "sha256:14491a910663bf9f13ddf2bc8f60562d6bc5315c1f09c704937ef17293fb85b0",
                "sha256:1cae98a7054b5c9391eb3249b86e0e99ab1e02bb0cc0575da191aedadbdf4384",
                "sha256:2089ed025da3919d2e75a4d963d008330c96751127dd6f73c8dc0c65041b4c26",
                "sha256:2d384f4a127a15ba701207f7639d94106693b6cd64173d6c8988e2c25f3ac2b6",
                "sha256:337d448e5a725bba2d8293c48d9353fc68d0e9e4088d62a9571def317797522b",
                "sha256:399aed636c7d3749bbed55bc907c3288cb43c65c4389964ad5ff849b6370603e",
                "sha256:3b911c2dbd4f423b4c4fcca138cadde747abdb20d196c4a48708b8a2d32b16dd",
                "sha256:3d311bcc4a41408cf5854f06ef2c5cab88f9fded37a3b95936c9879c1640d4c2",
                "sha256:62ae9af2d069ea2698bf536dcfe1e4eed9090211dbaafeeedf5cb6c41b352f66",
                "sha256:66e41db66b47d0d8672d8ed2708ba91b2f2524ece3dee48b5dfb36be8c2f21dc",
                "sha256:675686925a9fb403edba0114db74e741d8181683dcf216be697d208857e04ca8",
                "sha256:7e63cbcf2429a8dbfe48dcc2322d5f2220b77b2e17b7ba023d6166d84655da55",
                "sha256:8a6c688fefb4e1cd56feb6c511984a6c4f7ec7d2a1ff31a10254f3c817054ae4",
                "sha256:8c0ffc886aea5df6a1762d0019e9cb05f825d0eec1f520c51be9d198701daee5",
                "sha256:95cd16d3dee553f882540c1ffe331d085c9e629499ceadfbda4d4fde635f4b7d",
                "sha256:99f748a7e71ff382613b4e1acc0ac83bf7ad167fb3802e35e90d9763daba4d78",
                "sha256:b8c78301cefcf5fd914aad35d3c04c2b21ce8629b5e4f4e45ae6812e461910fa",
                "sha256:c420917b188a5582a56d8b93bdd8e0f6eca08c84ff623a4c16e809152cd35793",
                "sha256:c43866529f2f06fe0edc6246eb4faa34f03fe88b64a0a9a942561c8e22f4b71f",
                "sha256:cab50b8c2250b46fe738c77dbd25ce017d5e6fb35d3407606e7a4180656a5a6a",
                "sha256:cef128cb4d5e0b3493f058f10ce32365972c554572ff821e175dbc6f8ff6924f",
                "sha256:cf16e3cf6c0a5fdd9bc10c21687e19d29ad1fe863372b5543deaec1039581a30",
                "sha256:e56c744aa6ff427a607763346e4170629caf7e48ead6921745986db3692f987f",
                "sha256:e577934fc5f8779c554639376beeaa5657d54349096ef24abe8c74c5d9c117c3",
                "sha256:f2b0fa0c01d8a0c7483afd9f31d7ecf2d71760ca24499c8697aeb5ca37dc090c"
            ],
            "version": "==1.14.0"
        },
        "chardet": {
            "hashes": [
                "sha256:84ab92ed1c4d4f16916e05906b6b75a6c0fb5db821cc65e70cbd64a3e2a5eaae",
                "sha256:fc323ffcaeaed0e0a02bf4d117757b98aed530d9ed4531e3e15460124c106691"
            ],
            "version": "==3.0.4"
        },
        "deepdiff": {
            "hashes": [
                "sha256:b3fa588d1eac7fa318ec1fb4f2004568e04cb120a1989feda8e5e7164bcbf07a",
                "sha256:ed7342d3ed3c0c2058a3fb05b477c943c9959ef62223dca9baa3375718a25d87"
            ],
            "index": "pypi",
            "version": "==4.2.0"
        },
        "discord-py": {
            "hashes": [
                "sha256:8bfe5628d31771744000f19135c386c74ac337479d7282c26cc1627b9d31f360"
            ],
            "index": "pypi",
            "version": "==1.3.1"
        },
        "docutils": {
            "hashes": [
                "sha256:0c5b78adfbf7762415433f5515cd5c9e762339e23369dbe8000d84a4bf4ab3af",
                "sha256:c2de3a60e9e7d07be26b7f2b00ca0309c207e06c100f9cc2a94931fc75a478fc"
            ],
            "version": "==0.16"
        },
        "fuzzywuzzy": {
            "hashes": [
                "sha256:45016e92264780e58972dca1b3d939ac864b78437422beecebb3095f8efd00e8",
                "sha256:928244b28db720d1e0ee7587acf660ea49d7e4c632569cad4f1cd7e68a5f0993"
            ],
            "index": "pypi",
            "version": "==0.18.0"
        },
        "idna": {
            "hashes": [
                "sha256:7588d1c14ae4c77d74036e8c22ff447b26d0fde8f007354fd48a7814db15b7cb",
                "sha256:a068a21ceac8a4d63dbfd964670474107f541babbd2250d61922f029858365fa"
            ],
            "version": "==2.9"
        },
        "imagesize": {
            "hashes": [
                "sha256:6965f19a6a2039c7d48bca7dba2473069ff854c36ae6f19d2cde309d998228a1",
                "sha256:b1f6b5a4eab1f73479a50fb79fcf729514a900c341d8503d62a62dbc4127a2b1"
            ],
            "version": "==1.2.0"
        },
        "jinja2": {
            "hashes": [
                "sha256:93187ffbc7808079673ef52771baa950426fd664d3aad1d0fa3e95644360e250",
                "sha256:b0eaf100007721b5c16c1fc1eecb87409464edc10469ddc9a22a27a99123be49"
            ],
            "version": "==2.11.1"
        },
        "lxml": {
            "hashes": [
                "sha256:06d4e0bbb1d62e38ae6118406d7cdb4693a3fa34ee3762238bcb96c9e36a93cd",
                "sha256:0701f7965903a1c3f6f09328c1278ac0eee8f56f244e66af79cb224b7ef3801c",
                "sha256:1f2c4ec372bf1c4a2c7e4bb20845e8bcf8050365189d86806bad1e3ae473d081",
                "sha256:4235bc124fdcf611d02047d7034164897ade13046bda967768836629bc62784f",
                "sha256:5828c7f3e615f3975d48f40d4fe66e8a7b25f16b5e5705ffe1d22e43fb1f6261",
                "sha256:585c0869f75577ac7a8ff38d08f7aac9033da2c41c11352ebf86a04652758b7a",
                "sha256:5d467ce9c5d35b3bcc7172c06320dddb275fea6ac2037f72f0a4d7472035cea9",
                "sha256:63dbc21efd7e822c11d5ddbedbbb08cd11a41e0032e382a0fd59b0b08e405a3a",
                "sha256:7bc1b221e7867f2e7ff1933165c0cec7153dce93d0cdba6554b42a8beb687bdb",
                "sha256:8620ce80f50d023d414183bf90cc2576c2837b88e00bea3f33ad2630133bbb60",
                "sha256:8a0ebda56ebca1a83eb2d1ac266649b80af8dd4b4a3502b2c1e09ac2f88fe128",
                "sha256:90ed0e36455a81b25b7034038e40880189169c308a3df360861ad74da7b68c1a",
                "sha256:95e67224815ef86924fbc2b71a9dbd1f7262384bca4bc4793645794ac4200717",
                "sha256:afdb34b715daf814d1abea0317b6d672476b498472f1e5aacbadc34ebbc26e89",
                "sha256:b4b2c63cc7963aedd08a5f5a454c9f67251b1ac9e22fd9d72836206c42dc2a72",
                "sha256:d068f55bda3c2c3fcaec24bd083d9e2eede32c583faf084d6e4b9daaea77dde8",
                "sha256:d5b3c4b7edd2e770375a01139be11307f04341ec709cf724e0f26ebb1eef12c3",
                "sha256:deadf4df349d1dcd7b2853a2c8796593cc346600726eff680ed8ed11812382a7",
                "sha256:df533af6f88080419c5a604d0d63b2c33b1c0c4409aba7d0cb6de305147ea8c8",
                "sha256:e4aa948eb15018a657702fee0b9db47e908491c64d36b4a90f59a64741516e77",
                "sha256:e5d842c73e4ef6ed8c1bd77806bf84a7cb535f9c0cf9b2c74d02ebda310070e1",
                "sha256:ebec08091a22c2be870890913bdadd86fcd8e9f0f22bcb398abd3af914690c15",
                "sha256:edc15fcfd77395e24543be48871c251f38132bb834d9fdfdad756adb6ea37679",
                "sha256:f2b74784ed7e0bc2d02bd53e48ad6ba523c9b36c194260b7a5045071abbb1012",
                "sha256:fa071559f14bd1e92077b1b5f6c22cf09756c6de7139370249eb372854ce51e6",
                "sha256:fd52e796fee7171c4361d441796b64df1acfceb51f29e545e812f16d023c4bbc",
                "sha256:fe976a0f1ef09b3638778024ab9fb8cde3118f203364212c198f71341c0715ca"
            ],
            "index": "pypi",
            "version": "==4.5.0"
        },
        "markdownify": {
            "hashes": [
                "sha256:28ce67d1888e4908faaab7b04d2193cda70ea4f902f156a21d0aaea55e63e0a1"
            ],
            "index": "pypi",
            "version": "==0.4.1"
        },
        "markupsafe": {
            "hashes": [
                "sha256:00bc623926325b26bb9605ae9eae8a215691f33cae5df11ca5424f06f2d1f473",
                "sha256:09027a7803a62ca78792ad89403b1b7a73a01c8cb65909cd876f7fcebd79b161",
                "sha256:09c4b7f37d6c648cb13f9230d847adf22f8171b1ccc4d5682398e77f40309235",
                "sha256:1027c282dad077d0bae18be6794e6b6b8c91d58ed8a8d89a89d59693b9131db5",
                "sha256:13d3144e1e340870b25e7b10b98d779608c02016d5184cfb9927a9f10c689f42",
                "sha256:24982cc2533820871eba85ba648cd53d8623687ff11cbb805be4ff7b4c971aff",
                "sha256:29872e92839765e546828bb7754a68c418d927cd064fd4708fab9fe9c8bb116b",
                "sha256:43a55c2930bbc139570ac2452adf3d70cdbb3cfe5912c71cdce1c2c6bbd9c5d1",
                "sha256:46c99d2de99945ec5cb54f23c8cd5689f6d7177305ebff350a58ce5f8de1669e",
                "sha256:500d4957e52ddc3351cabf489e79c91c17f6e0899158447047588650b5e69183",
                "sha256:535f6fc4d397c1563d08b88e485c3496cf5784e927af890fb3c3aac7f933ec66",
                "sha256:596510de112c685489095da617b5bcbbac7dd6384aeebeda4df6025d0256a81b",
                "sha256:62fe6c95e3ec8a7fad637b7f3d372c15ec1caa01ab47926cfdf7a75b40e0eac1",
                "sha256:6788b695d50a51edb699cb55e35487e430fa21f1ed838122d722e0ff0ac5ba15",
                "sha256:6dd73240d2af64df90aa7c4e7481e23825ea70af4b4922f8ede5b9e35f78a3b1",
                "sha256:717ba8fe3ae9cc0006d7c451f0bb265ee07739daf76355d06366154ee68d221e",
                "sha256:79855e1c5b8da654cf486b830bd42c06e8780cea587384cf6545b7d9ac013a0b",
                "sha256:7c1699dfe0cf8ff607dbdcc1e9b9af1755371f92a68f706051cc8c37d447c905",
                "sha256:88e5fcfb52ee7b911e8bb6d6aa2fd21fbecc674eadd44118a9cc3863f938e735",
                "sha256:8defac2f2ccd6805ebf65f5eeb132adcf2ab57aa11fdf4c0dd5169a004710e7d",
                "sha256:98c7086708b163d425c67c7a91bad6e466bb99d797aa64f965e9d25c12111a5e",
                "sha256:9add70b36c5666a2ed02b43b335fe19002ee5235efd4b8a89bfcf9005bebac0d",
                "sha256:9bf40443012702a1d2070043cb6291650a0841ece432556f784f004937f0f32c",
                "sha256:ade5e387d2ad0d7ebf59146cc00c8044acbd863725f887353a10df825fc8ae21",
                "sha256:b00c1de48212e4cc9603895652c5c410df699856a2853135b3967591e4beebc2",
                "sha256:b1282f8c00509d99fef04d8ba936b156d419be841854fe901d8ae224c59f0be5",
                "sha256:b2051432115498d3562c084a49bba65d97cf251f5a331c64a12ee7e04dacc51b",
                "sha256:ba59edeaa2fc6114428f1637ffff42da1e311e29382d81b339c1817d37ec93c6",
                "sha256:c8716a48d94b06bb3b2524c2b77e055fb313aeb4ea620c8dd03a105574ba704f",
                "sha256:cd5df75523866410809ca100dc9681e301e3c27567cf498077e8551b6d20e42f",
                "sha256:cdb132fc825c38e1aeec2c8aa9338310d29d337bebbd7baa06889d09a60a1fa2",
                "sha256:e249096428b3ae81b08327a63a485ad0878de3fb939049038579ac0ef61e17e7",
                "sha256:e8313f01ba26fbbe36c7be1966a7b7424942f670f38e666995b88d012765b9be"
            ],
            "version": "==1.1.1"
        },
        "more-itertools": {
            "hashes": [
                "sha256:409cd48d4db7052af495b09dec721011634af3753ae1ef92d2b32f73a745f832",
                "sha256:92b8c4b06dac4f0611c0729b2f2ede52b2e1bac1ab48f089c7ddc12e26bb60c4"
            ],
            "index": "pypi",
            "version": "==7.2.0"
        },
        "multidict": {
            "hashes": [
                "sha256:13f3ebdb5693944f52faa7b2065b751cb7e578b8dd0a5bb8e4ab05ad0188b85e",
                "sha256:26502cefa86d79b86752e96639352c7247846515c864d7c2eb85d036752b643c",
                "sha256:4fba5204d32d5c52439f88437d33ad14b5f228e25072a192453f658bddfe45a7",
                "sha256:527124ef435f39a37b279653ad0238ff606b58328ca7989a6df372fd75d7fe26",
                "sha256:5414f388ffd78c57e77bd253cf829373721f450613de53dc85a08e34d806e8eb",
                "sha256:5eee66f882ab35674944dfa0d28b57fa51e160b4dce0ce19e47f495fdae70703",
                "sha256:63810343ea07f5cd86ba66ab66706243a6f5af075eea50c01e39b4ad6bc3c57a",
                "sha256:6bd10adf9f0d6a98ccc792ab6f83d18674775986ba9bacd376b643fe35633357",
                "sha256:83c6ddf0add57c6b8a7de0bc7e2d656be3eefeff7c922af9a9aae7e49f225625",
                "sha256:93166e0f5379cf6cd29746989f8a594fa7204dcae2e9335ddba39c870a287e1c",
                "sha256:9a7b115ee0b9b92d10ebc246811d8f55d0c57e82dbb6a26b23c9a9a6ad40ce0c",
                "sha256:a38baa3046cce174a07a59952c9f876ae8875ef3559709639c17fdf21f7b30dd",
                "sha256:a6d219f49821f4b2c85c6d426346a5d84dab6daa6f85ca3da6c00ed05b54022d",
                "sha256:a8ed33e8f9b67e3b592c56567135bb42e7e0e97417a4b6a771e60898dfd5182b",
                "sha256:d7d428488c67b09b26928950a395e41cc72bb9c3d5abfe9f0521940ee4f796d4",
                "sha256:dcfed56aa085b89d644af17442cdc2debaa73388feba4b8026446d168ca8dad7",
                "sha256:f29b885e4903bd57a7789f09fe9d60b6475a6c1a4c0eca874d8558f00f9d4b51"
            ],
            "version": "==4.7.4"
        },
        "ordered-set": {
            "hashes": [
                "sha256:a7bfa858748c73b096e43db14eb23e2bc714a503f990c89fac8fab9b0ee79724"
            ],
            "version": "==3.1.1"
        },
        "packaging": {
            "hashes": [
                "sha256:170748228214b70b672c581a3dd610ee51f733018650740e98c7df862a583f73",
                "sha256:e665345f9eef0c621aa0bf2f8d78cf6d21904eef16a93f020240b704a57f1334"
            ],
            "version": "==20.1"
        },
        "pamqp": {
            "hashes": [
                "sha256:2f81b5c186f668a67f165193925b6bfd83db4363a6222f599517f29ecee60b02",
                "sha256:5cd0f5a85e89f20d5f8e19285a1507788031cfca4a9ea6f067e3cf18f5e294e8"
            ],
            "version": "==2.3.0"
        },
        "pycares": {
            "hashes": [
                "sha256:050f00b39ed77ea8a4e555f09417d4b1a6b5baa24bb9531a3e15d003d2319b3f",
                "sha256:0a24d2e580a8eb567140d7b69f12cb7de90c836bd7b6488ec69394d308605ac3",
                "sha256:0c5bd1f6f885a219d5e972788d6eef7b8043b55c3375a845e5399638436e0bba",
                "sha256:11c628402cc8fc8ef461076d4e47f88afc1f8609989ebbff0dbffcd54c97239f",
                "sha256:18dfd4fd300f570d6c4536c1d987b7b7673b2a9d14346592c5d6ed716df0d104",
                "sha256:1917b82494907a4a342db420bc4dd5bac355a5fa3984c35ba9bf51422b020b48",
                "sha256:1b90fa00a89564df059fb18e796458864cc4e00cb55e364dbf921997266b7c55",
                "sha256:1d8d177c40567de78108a7835170f570ab04f09084bfd32df9919c0eaec47aa1",
                "sha256:236286f81664658b32c141c8e79d20afc3d54f6e2e49dfc8b702026be7265855",
                "sha256:2e4f74677542737fb5af4ea9a2e415ec5ab31aa67e7b8c3c969fdb15c069f679",
                "sha256:48a7750f04e69e1f304f4332b755728067e7c4b1abe2760bba1cacd9ff7a847a",
                "sha256:7d86e62b700b21401ffe7fd1bbfe91e08489416fecae99c6570ab023c6896022",
                "sha256:7e2d7effd08d2e5a3cb95d98a7286ebab71ab2fbce84fa93cc2dd56caf7240dd",
                "sha256:81edb016d9e43dde7473bc3999c29cdfee3a6b67308fed1ea21049f458e83ae0",
                "sha256:96c90e11b4a4c7c0b8ff5aaaae969c5035493136586043ff301979aae0623941",
                "sha256:9a0a1845f8cb2e62332bca0aaa9ad5494603ac43fb60d510a61d5b5b170d7216",
                "sha256:a05bbfdfd41f8410a905a818f329afe7510cbd9ee65c60f8860a72b6c64ce5dc",
                "sha256:a5089fd660f0b0d228b14cdaa110d0d311edfa5a63f800618dbf1321dcaef66b",
                "sha256:c457a709e6f2befea7e2996c991eda6d79705dd075f6521593ba6ebc1485b811",
                "sha256:c5cb72644b04e5e5abfb1e10a0e7eb75da6684ea0e60871652f348e412cf3b11",
                "sha256:cce46dd4717debfd2aab79d6d7f0cbdf6b1e982dc4d9bebad81658d59ede07c2",
                "sha256:cfdd1f90bcf373b00f4b2c55ea47868616fe2f779f792fc913fa82a3d64ffe43",
                "sha256:d88a279cbc5af613f73e86e19b3f63850f7a2e2736e249c51995dedcc830b1bb",
                "sha256:eba9a9227438da5e78fc8eee32f32eb35d9a50cf0a0bd937eb6275c7cc3015fe",
                "sha256:eee7b6a5f5b5af050cb7d66ab28179287b416f06d15a8974ac831437fec51336",
                "sha256:f41ac1c858687e53242828c9f59c2e7b0b95dbcd5bdd09c7e5d3c48b0f89a25a",
                "sha256:f8deaefefc3a589058df1b177275f79233e8b0eeee6734cf4336d80164ecd022",
                "sha256:fa78e919f3bd7d6d075db262aa41079b4c02da315c6043c6f43881e2ebcdd623",
                "sha256:fadb97d2e02dabdc15a0091591a972a938850d79ddde23d385d813c1731983f0"
            ],
            "version": "==3.1.1"
        },
        "pycparser": {
            "hashes": [
                "sha256:a988718abfad80b6b157acce7bf130a30876d27603738ac39f140993246b25b3"
            ],
            "version": "==2.19"
        },
        "pygments": {
            "hashes": [
                "sha256:2a3fe295e54a20164a9df49c75fa58526d3be48e14aceba6d6b1e8ac0bfd6f1b",
                "sha256:98c8aa5a9f778fcd1026a17361ddaf7330d1b7c62ae97c3bb0ae73e0b9b6b0fe"
            ],
            "version": "==2.5.2"
        },
        "pyparsing": {
            "hashes": [
                "sha256:4c830582a84fb022400b85429791bc551f1f4871c33f23e44f353119e92f969f",
                "sha256:c342dccb5250c08d45fd6f8b4a559613ca603b57498511740e65cd11a2e7dcec"
            ],
            "version": "==2.4.6"
        },
        "python-dateutil": {
            "hashes": [
                "sha256:73ebfe9dbf22e832286dafa60473e4cd239f8592f699aa5adaf10050e6e1823c",
                "sha256:75bb3f31ea686f1197762692a9ee6a7550b59fc6ca3a1f4b5d7e32fb98e2da2a"
            ],
            "index": "pypi",
            "version": "==2.8.1"
        },
        "pytz": {
            "hashes": [
                "sha256:1c557d7d0e871de1f5ccd5833f60fb2550652da6be2693c1e02300743d21500d",
                "sha256:b02c06db6cf09c12dd25137e563b31700d3b80fcc4ad23abb7a315f2789819be"
            ],
            "version": "==2019.3"
        },
        "pyyaml": {
            "hashes": [
                "sha256:059b2ee3194d718896c0ad077dd8c043e5e909d9180f387ce42012662a4946d6",
                "sha256:1cf708e2ac57f3aabc87405f04b86354f66799c8e62c28c5fc5f88b5521b2dbf",
                "sha256:24521fa2890642614558b492b473bee0ac1f8057a7263156b02e8b14c88ce6f5",
                "sha256:4fee71aa5bc6ed9d5f116327c04273e25ae31a3020386916905767ec4fc5317e",
                "sha256:70024e02197337533eef7b85b068212420f950319cc8c580261963aefc75f811",
                "sha256:74782fbd4d4f87ff04159e986886931456a1894c61229be9eaf4de6f6e44b99e",
                "sha256:940532b111b1952befd7db542c370887a8611660d2b9becff75d39355303d82d",
                "sha256:cb1f2f5e426dc9f07a7681419fe39cee823bb74f723f36f70399123f439e9b20",
                "sha256:dbbb2379c19ed6042e8f11f2a2c66d39cceb8aeace421bfc29d085d93eda3689",
                "sha256:e3a057b7a64f1222b56e47bcff5e4b94c4f61faac04c7c4ecb1985e18caa3994",
                "sha256:e9f45bd5b92c7974e59bcd2dcc8631a6b6cc380a904725fce7bc08872e691615"
            ],
            "index": "pypi",
            "version": "==5.3"
        },
        "requests": {
            "hashes": [
                "sha256:43999036bfa82904b6af1d99e4882b560e5e2c68e5c4b0aa03b655f3d7d73fee",
                "sha256:b3f43d496c6daba4493e7c431722aeb7dbc6288f52a6e04e7b6023b0247817e6"
<<<<<<< HEAD
            ],
            "index": "pypi",
            "version": "==2.23.0"
=======
            ],
            "index": "pypi",
            "version": "==2.23.0"
        },
        "sentry-sdk": {
            "hashes": [
                "sha256:b06dd27391fd11fb32f84fe054e6a64736c469514a718a99fb5ce1dff95d6b28",
                "sha256:e023da07cfbead3868e1e2ba994160517885a32dfd994fc455b118e37989479b"
            ],
            "index": "pypi",
            "version": "==0.14.1"
>>>>>>> 22c2d981
        },
        "six": {
            "hashes": [
                "sha256:236bdbdce46e6e6a3d61a337c0f8b763ca1e8717c03b369e87a7ec7ce1319c0a",
                "sha256:8f3cd2e254d8f793e7f3d6d9df77b92252b52637291d0f0da013c76ea2724b6c"
            ],
            "version": "==1.14.0"
        },
        "snowballstemmer": {
            "hashes": [
                "sha256:209f257d7533fdb3cb73bdbd24f436239ca3b2fa67d56f6ff88e86be08cc5ef0",
                "sha256:df3bac3df4c2c01363f3dd2cfa78cce2840a79b9f1c2d2de9ce8d31683992f52"
            ],
            "version": "==2.0.0"
        },
        "soupsieve": {
            "hashes": [
                "sha256:bdb0d917b03a1369ce964056fc195cfdff8819c40de04695a80bc813c3cfa1f5",
                "sha256:e2c1c5dee4a1c36bcb790e0fabd5492d874b8ebd4617622c4f6a731701060dda"
            ],
            "version": "==1.9.5"
        },
        "sphinx": {
            "hashes": [
                "sha256:525527074f2e0c2585f68f73c99b4dc257c34bbe308b27f5f8c7a6e20642742f",
                "sha256:543d39db5f82d83a5c1aa0c10c88f2b6cff2da3e711aa849b2c627b4b403bbd9"
            ],
            "index": "pypi",
            "version": "==2.4.2"
        },
        "sphinxcontrib-applehelp": {
            "hashes": [
                "sha256:edaa0ab2b2bc74403149cb0209d6775c96de797dfd5b5e2a71981309efab3897",
                "sha256:fb8dee85af95e5c30c91f10e7eb3c8967308518e0f7488a2828ef7bc191d0d5d"
            ],
            "version": "==1.0.1"
        },
        "sphinxcontrib-devhelp": {
            "hashes": [
                "sha256:6c64b077937330a9128a4da74586e8c2130262f014689b4b89e2d08ee7294a34",
                "sha256:9512ecb00a2b0821a146736b39f7aeb90759834b07e81e8cc23a9c70bacb9981"
            ],
            "version": "==1.0.1"
        },
        "sphinxcontrib-htmlhelp": {
            "hashes": [
                "sha256:4670f99f8951bd78cd4ad2ab962f798f5618b17675c35c5ac3b2132a14ea8422",
                "sha256:d4fd39a65a625c9df86d7fa8a2d9f3cd8299a3a4b15db63b50aac9e161d8eff7"
            ],
            "version": "==1.0.2"
        },
        "sphinxcontrib-jsmath": {
            "hashes": [
                "sha256:2ec2eaebfb78f3f2078e73666b1415417a116cc848b72e5172e596c871103178",
                "sha256:a9925e4a4587247ed2191a22df5f6970656cb8ca2bd6284309578f2153e0c4b8"
            ],
            "version": "==1.0.1"
        },
        "sphinxcontrib-qthelp": {
            "hashes": [
                "sha256:513049b93031beb1f57d4daea74068a4feb77aa5630f856fcff2e50de14e9a20",
                "sha256:79465ce11ae5694ff165becda529a600c754f4bc459778778c7017374d4d406f"
            ],
            "version": "==1.0.2"
        },
        "sphinxcontrib-serializinghtml": {
            "hashes": [
                "sha256:c0efb33f8052c04fd7a26c0a07f1678e8512e0faec19f4aa8f2473a8b81d5227",
                "sha256:db6615af393650bf1151a6cd39120c29abaf93cc60db8c48eb2dddbfdc3a9768"
            ],
            "version": "==1.1.3"
        },
        "urllib3": {
            "hashes": [
                "sha256:2393a695cd12afedd0dcb26fe5d50d0cf248e5a66f75dbd89a3d4eb333a61af4",
                "sha256:a637e5fae88995b256e3409dc4d52c2e2e0ba32c42a6365fee8bbd2238de3cfb"
            ],
            "index": "pypi",
            "version": "==1.24.3"
        },
        "websockets": {
            "hashes": [
                "sha256:0e4fb4de42701340bd2353bb2eee45314651caa6ccee80dbd5f5d5978888fed5",
                "sha256:1d3f1bf059d04a4e0eb4985a887d49195e15ebabc42364f4eb564b1d065793f5",
                "sha256:20891f0dddade307ffddf593c733a3fdb6b83e6f9eef85908113e628fa5a8308",
                "sha256:295359a2cc78736737dd88c343cd0747546b2174b5e1adc223824bcaf3e164cb",
                "sha256:2db62a9142e88535038a6bcfea70ef9447696ea77891aebb730a333a51ed559a",
                "sha256:3762791ab8b38948f0c4d281c8b2ddfa99b7e510e46bd8dfa942a5fff621068c",
                "sha256:3db87421956f1b0779a7564915875ba774295cc86e81bc671631379371af1170",
                "sha256:3ef56fcc7b1ff90de46ccd5a687bbd13a3180132268c4254fc0fa44ecf4fc422",
                "sha256:4f9f7d28ce1d8f1295717c2c25b732c2bc0645db3215cf757551c392177d7cb8",
                "sha256:5c01fd846263a75bc8a2b9542606927cfad57e7282965d96b93c387622487485",
                "sha256:5c65d2da8c6bce0fca2528f69f44b2f977e06954c8512a952222cea50dad430f",
                "sha256:751a556205d8245ff94aeef23546a1113b1dd4f6e4d102ded66c39b99c2ce6c8",
                "sha256:7ff46d441db78241f4c6c27b3868c9ae71473fe03341340d2dfdbe8d79310acc",
                "sha256:965889d9f0e2a75edd81a07592d0ced54daa5b0785f57dc429c378edbcffe779",
                "sha256:9b248ba3dd8a03b1a10b19efe7d4f7fa41d158fdaa95e2cf65af5a7b95a4f989",
                "sha256:9bef37ee224e104a413f0780e29adb3e514a5b698aabe0d969a6ba426b8435d1",
                "sha256:c1ec8db4fac31850286b7cd3b9c0e1b944204668b8eb721674916d4e28744092",
                "sha256:c8a116feafdb1f84607cb3b14aa1418424ae71fee131642fc568d21423b51824",
                "sha256:ce85b06a10fc65e6143518b96d3dca27b081a740bae261c2fb20375801a9d56d",
                "sha256:d705f8aeecdf3262379644e4b55107a3b55860eb812b673b28d0fbc347a60c55",
                "sha256:e898a0863421650f0bebac8ba40840fc02258ef4714cb7e1fd76b6a6354bda36",
                "sha256:f8a7bff6e8664afc4e6c28b983845c5bc14965030e3fb98789734d416af77c4b"
            ],
            "version": "==8.1"
        },
        "yarl": {
            "hashes": [
                "sha256:0c2ab325d33f1b824734b3ef51d4d54a54e0e7a23d13b86974507602334c2cce",
                "sha256:0ca2f395591bbd85ddd50a82eb1fde9c1066fafe888c5c7cc1d810cf03fd3cc6",
                "sha256:2098a4b4b9d75ee352807a95cdf5f10180db903bc5b7270715c6bbe2551f64ce",
                "sha256:25e66e5e2007c7a39541ca13b559cd8ebc2ad8fe00ea94a2aad28a9b1e44e5ae",
                "sha256:26d7c90cb04dee1665282a5d1a998defc1a9e012fdca0f33396f81508f49696d",
                "sha256:308b98b0c8cd1dfef1a0311dc5e38ae8f9b58349226aa0533f15a16717ad702f",
                "sha256:3ce3d4f7c6b69c4e4f0704b32eca8123b9c58ae91af740481aa57d7857b5e41b",
                "sha256:58cd9c469eced558cd81aa3f484b2924e8897049e06889e8ff2510435b7ef74b",
                "sha256:5b10eb0e7f044cf0b035112446b26a3a2946bca9d7d7edb5e54a2ad2f6652abb",
                "sha256:6faa19d3824c21bcbfdfce5171e193c8b4ddafdf0ac3f129ccf0cdfcb083e462",
                "sha256:944494be42fa630134bf907714d40207e646fd5a94423c90d5b514f7b0713fea",
                "sha256:a161de7e50224e8e3de6e184707476b5a989037dcb24292b391a3d66ff158e70",
                "sha256:a4844ebb2be14768f7994f2017f70aca39d658a96c786211be5ddbe1c68794c1",
                "sha256:c2b509ac3d4b988ae8769901c66345425e361d518aecbe4acbfc2567e416626a",
                "sha256:c9959d49a77b0e07559e579f38b2f3711c2b8716b8410b320bf9713013215a1b",
                "sha256:d8cdee92bc930d8b09d8bd2043cedd544d9c8bd7436a77678dd602467a993080",
                "sha256:e15199cdb423316e15f108f51249e44eb156ae5dba232cb73be555324a1d49c2"
            ],
            "version": "==1.4.2"
        }
    },
    "develop": {
        "appdirs": {
            "hashes": [
                "sha256:9e5896d1372858f8dd3344faf4e5014d21849c756c8d5701f78f8a103b372d92",
                "sha256:d8b24664561d0d34ddfaec54636d502d7cea6e29c3eaf68f3df6180863e2166e"
            ],
            "version": "==1.4.3"
        },
        "aspy.yaml": {
            "hashes": [
                "sha256:463372c043f70160a9ec950c3f1e4c3a82db5fca01d334b6bc89c7164d744bdc",
                "sha256:e7c742382eff2caed61f87a39d13f99109088e5e93f04d76eb8d4b28aa143f45"
            ],
            "version": "==1.3.0"
        },
        "attrs": {
            "hashes": [
                "sha256:08a96c641c3a74e44eb59afb61a24f2cb9f4d7188748e76ba4bb5edfa3cb7d1c",
                "sha256:f7b7ce16570fe9965acd6d30101a28f62fb4a7f9e926b3bbc9b61f8b04247e72"
            ],
            "version": "==19.3.0"
        },
        "certifi": {
            "hashes": [
                "sha256:017c25db2a153ce562900032d5bc68e9f191e44e9a0f762f373977de9df1fbb3",
                "sha256:25b64c7da4cd7479594d035c08c2d809eb4aab3a26e5a990ea98cc450c320f1f"
            ],
            "version": "==2019.11.28"
        },
        "cfgv": {
            "hashes": [
                "sha256:04b093b14ddf9fd4d17c53ebfd55582d27b76ed30050193c14e560770c5360eb",
                "sha256:f22b426ed59cd2ab2b54ff96608d846c33dfb8766a67f0b4a6ce130ce244414f"
            ],
            "version": "==3.0.0"
        },
        "chardet": {
            "hashes": [
                "sha256:84ab92ed1c4d4f16916e05906b6b75a6c0fb5db821cc65e70cbd64a3e2a5eaae",
                "sha256:fc323ffcaeaed0e0a02bf4d117757b98aed530d9ed4531e3e15460124c106691"
            ],
            "version": "==3.0.4"
        },
        "click": {
            "hashes": [
                "sha256:2335065e6395b9e67ca716de5f7526736bfa6ceead690adf616d925bdc622b13",
                "sha256:5b94b49521f6456670fdb30cd82a4eca9412788a93fa6dd6df72c94d5a8ff2d7"
            ],
            "version": "==7.0"
        },
        "coverage": {
            "hashes": [
                "sha256:08907593569fe59baca0bf152c43f3863201efb6113ecb38ce7e97ce339805a6",
                "sha256:0be0f1ed45fc0c185cfd4ecc19a1d6532d72f86a2bac9de7e24541febad72650",
                "sha256:141f08ed3c4b1847015e2cd62ec06d35e67a3ac185c26f7635f4406b90afa9c5",
                "sha256:19e4df788a0581238e9390c85a7a09af39c7b539b29f25c89209e6c3e371270d",
                "sha256:23cc09ed395b03424d1ae30dcc292615c1372bfba7141eb85e11e50efaa6b351",
                "sha256:245388cda02af78276b479f299bbf3783ef0a6a6273037d7c60dc73b8d8d7755",
                "sha256:331cb5115673a20fb131dadd22f5bcaf7677ef758741312bee4937d71a14b2ef",
                "sha256:386e2e4090f0bc5df274e720105c342263423e77ee8826002dcffe0c9533dbca",
                "sha256:3a794ce50daee01c74a494919d5ebdc23d58873747fa0e288318728533a3e1ca",
                "sha256:60851187677b24c6085248f0a0b9b98d49cba7ecc7ec60ba6b9d2e5574ac1ee9",
                "sha256:63a9a5fc43b58735f65ed63d2cf43508f462dc49857da70b8980ad78d41d52fc",
                "sha256:6b62544bb68106e3f00b21c8930e83e584fdca005d4fffd29bb39fb3ffa03cb5",
                "sha256:6ba744056423ef8d450cf627289166da65903885272055fb4b5e113137cfa14f",
                "sha256:7494b0b0274c5072bddbfd5b4a6c6f18fbbe1ab1d22a41e99cd2d00c8f96ecfe",
                "sha256:826f32b9547c8091679ff292a82aca9c7b9650f9fda3e2ca6bf2ac905b7ce888",
                "sha256:93715dffbcd0678057f947f496484e906bf9509f5c1c38fc9ba3922893cda5f5",
                "sha256:9a334d6c83dfeadae576b4d633a71620d40d1c379129d587faa42ee3e2a85cce",
                "sha256:af7ed8a8aa6957aac47b4268631fa1df984643f07ef00acd374e456364b373f5",
                "sha256:bf0a7aed7f5521c7ca67febd57db473af4762b9622254291fbcbb8cd0ba5e33e",
                "sha256:bf1ef9eb901113a9805287e090452c05547578eaab1b62e4ad456fcc049a9b7e",
                "sha256:c0afd27bc0e307a1ffc04ca5ec010a290e49e3afbe841c5cafc5c5a80ecd81c9",
                "sha256:dd579709a87092c6dbee09d1b7cfa81831040705ffa12a1b248935274aee0437",
                "sha256:df6712284b2e44a065097846488f66840445eb987eb81b3cc6e4149e7b6982e1",
                "sha256:e07d9f1a23e9e93ab5c62902833bf3e4b1f65502927379148b6622686223125c",
                "sha256:e2ede7c1d45e65e209d6093b762e98e8318ddeff95317d07a27a2140b80cfd24",
                "sha256:e4ef9c164eb55123c62411f5936b5c2e521b12356037b6e1c2617cef45523d47",
                "sha256:eca2b7343524e7ba246cab8ff00cab47a2d6d54ada3b02772e908a45675722e2",
                "sha256:eee64c616adeff7db37cc37da4180a3a5b6177f5c46b187894e633f088fb5b28",
                "sha256:ef824cad1f980d27f26166f86856efe11eff9912c4fed97d3804820d43fa550c",
                "sha256:efc89291bd5a08855829a3c522df16d856455297cf35ae827a37edac45f466a7",
                "sha256:fa964bae817babece5aa2e8c1af841bebb6d0b9add8e637548809d040443fee0",
                "sha256:ff37757e068ae606659c28c3bd0d923f9d29a85de79bf25b2b34b148473b5025"
            ],
            "index": "pypi",
            "version": "==4.5.4"
        },
        "distlib": {
            "hashes": [
                "sha256:2e166e231a26b36d6dfe35a48c4464346620f8645ed0ace01ee31822b288de21"
            ],
            "version": "==0.3.0"
        },
        "dodgy": {
            "hashes": [
                "sha256:28323cbfc9352139fdd3d316fa17f325cc0e9ac74438cbba51d70f9b48f86c3a",
                "sha256:51f54c0fd886fa3854387f354b19f429d38c04f984f38bc572558b703c0542a6"
            ],
            "index": "pypi",
            "version": "==0.2.1"
        },
        "dparse": {
            "hashes": [
                "sha256:00a5fdfa900629e5159bf3600d44905b333f4059a3366f28e0dbd13eeab17b19",
                "sha256:cef95156fa0adedaf042cd42f9990974bec76f25dfeca4dc01f381a243d5aa5b"
            ],
            "version": "==0.4.1"
        },
        "entrypoints": {
            "hashes": [
                "sha256:589f874b313739ad35be6e0cd7efde2a4e9b6fea91edcc34e58ecbb8dbe56d19",
                "sha256:c70dd71abe5a8c85e55e12c19bd91ccfeec11a6e99044204511f9ed547d48451"
            ],
            "version": "==0.3"
        },
        "filelock": {
            "hashes": [
                "sha256:18d82244ee114f543149c66a6e0c14e9c4f8a1044b5cdaadd0f82159d6a6ff59",
                "sha256:929b7d63ec5b7d6b71b0fa5ac14e030b3f70b75747cef1b10da9b879fef15836"
            ],
            "version": "==3.0.12"
        },
        "flake8": {
            "hashes": [
                "sha256:45681a117ecc81e870cbf1262835ae4af5e7a8b08e40b944a8a6e6b895914cfb",
                "sha256:49356e766643ad15072a789a20915d3c91dc89fd313ccd71802303fd67e4deca"
            ],
            "index": "pypi",
            "version": "==3.7.9"
        },
        "flake8-annotations": {
            "hashes": [
<<<<<<< HEAD
                "sha256:47705be09c6e56e9e3ac1656e8f5ed70862a4657116dc472f5a56c1bdc5172b1",
                "sha256:564702ace354e1059252755be79d082a70ae1851c86044ae1a96d0f5453280e9"
            ],
            "index": "pypi",
            "version": "==1.2.0"
=======
                "sha256:19a6637a5da1bb7ea7948483ca9e2b9e15b213e687e7bf5ff8c1bfc91c185006",
                "sha256:bb033b72cdd3a2b0a530bbdf2081f12fbea7d70baeaaebb5899723a45f424b8e"
            ],
            "index": "pypi",
            "version": "==2.0.0"
>>>>>>> 22c2d981
        },
        "flake8-bugbear": {
            "hashes": [
                "sha256:d8c466ea79d5020cb20bf9f11cf349026e09517a42264f313d3f6fddb83e0571",
                "sha256:ded4d282778969b5ab5530ceba7aa1a9f1b86fa7618fc96a19a1d512331640f8"
            ],
            "index": "pypi",
            "version": "==19.8.0"
        },
        "flake8-docstrings": {
            "hashes": [
                "sha256:3d5a31c7ec6b7367ea6506a87ec293b94a0a46c0bce2bb4975b7f1d09b6f3717",
                "sha256:a256ba91bc52307bef1de59e2a009c3cf61c3d0952dbe035d6ff7208940c2edc"
            ],
            "index": "pypi",
            "version": "==1.5.0"
        },
        "flake8-import-order": {
            "hashes": [
                "sha256:90a80e46886259b9c396b578d75c749801a41ee969a235e163cfe1be7afd2543",
                "sha256:a28dc39545ea4606c1ac3c24e9d05c849c6e5444a50fb7e9cdd430fc94de6e92"
            ],
            "index": "pypi",
            "version": "==0.18.1"
        },
        "flake8-string-format": {
            "hashes": [
                "sha256:65f3da786a1461ef77fca3780b314edb2853c377f2e35069723348c8917deaa2",
                "sha256:812ff431f10576a74c89be4e85b8e075a705be39bc40c4b4278b5b13e2afa9af"
            ],
            "index": "pypi",
            "version": "==0.3.0"
        },
        "flake8-tidy-imports": {
            "hashes": [
                "sha256:1c476aabc6e8db26dc75278464a3a392dba0ea80562777c5f13fd5cdf2646154",
                "sha256:b3f5b96affd0f57cacb6621ed28286ce67edaca807757b51227043ebf7b136a1"
            ],
            "index": "pypi",
            "version": "==2.0.0"
        },
        "flake8-todo": {
            "hashes": [
                "sha256:6e4c5491ff838c06fe5a771b0e95ee15fc005ca57196011011280fc834a85915"
            ],
            "index": "pypi",
            "version": "==0.7"
        },
        "identify": {
            "hashes": [
                "sha256:1222b648251bdcb8deb240b294f450fbf704c7984e08baa92507e4ea10b436d5",
                "sha256:d824ebe21f38325c771c41b08a95a761db1982f1fc0eee37c6c97df3f1636b96"
            ],
            "version": "==1.4.11"
        },
        "idna": {
            "hashes": [
                "sha256:7588d1c14ae4c77d74036e8c22ff447b26d0fde8f007354fd48a7814db15b7cb",
                "sha256:a068a21ceac8a4d63dbfd964670474107f541babbd2250d61922f029858365fa"
            ],
            "version": "==2.9"
<<<<<<< HEAD
=======
        },
        "importlib-metadata": {
            "hashes": [
                "sha256:06f5b3a99029c7134207dd882428a66992a9de2bef7c2b699b5641f9886c3302",
                "sha256:b97607a1a18a5100839aec1dc26a1ea17ee0d93b20b0f008d80a5a050afb200b"
            ],
            "markers": "python_version < '3.8'",
            "version": "==1.5.0"
>>>>>>> 22c2d981
        },
        "mccabe": {
            "hashes": [
                "sha256:ab8a6258860da4b6677da4bd2fe5dc2c659cff31b3ee4f7f5d64e79735b80d42",
                "sha256:dd8d182285a0fe56bace7f45b5e7d1a6ebcbf524e8f3bd87eb0f125271b8831f"
            ],
            "version": "==0.6.1"
        },
        "nodeenv": {
            "hashes": [
                "sha256:5b2438f2e42af54ca968dd1b374d14a1194848955187b0e5e4be1f73813a5212"
            ],
            "version": "==1.3.5"
        },
        "packaging": {
            "hashes": [
                "sha256:170748228214b70b672c581a3dd610ee51f733018650740e98c7df862a583f73",
                "sha256:e665345f9eef0c621aa0bf2f8d78cf6d21904eef16a93f020240b704a57f1334"
            ],
            "version": "==20.1"
        },
        "pre-commit": {
            "hashes": [
                "sha256:8f48d8637bdae6fa70cc97db9c1dd5aa7c5c8bf71968932a380628c25978b850",
                "sha256:f92a359477f3252452ae2e8d3029de77aec59415c16ae4189bcfba40b757e029"
            ],
            "index": "pypi",
            "version": "==1.21.0"
        },
        "pycodestyle": {
            "hashes": [
                "sha256:95a2219d12372f05704562a14ec30bc76b05a5b297b21a5dfe3f6fac3491ae56",
                "sha256:e40a936c9a450ad81df37f549d676d127b1b66000a6c500caa2b085bc0ca976c"
            ],
            "version": "==2.5.0"
        },
        "pydocstyle": {
            "hashes": [
                "sha256:da7831660b7355307b32778c4a0dbfb137d89254ef31a2b2978f50fc0b4d7586",
                "sha256:f4f5d210610c2d153fae39093d44224c17429e2ad7da12a8b419aba5c2f614b5"
            ],
            "version": "==5.0.2"
        },
        "pyflakes": {
            "hashes": [
                "sha256:17dbeb2e3f4d772725c777fabc446d5634d1038f234e77343108ce445ea69ce0",
                "sha256:d976835886f8c5b31d47970ed689944a0262b5f3afa00a5a7b4dc81e5449f8a2"
            ],
            "version": "==2.1.1"
        },
        "pyparsing": {
            "hashes": [
                "sha256:4c830582a84fb022400b85429791bc551f1f4871c33f23e44f353119e92f969f",
                "sha256:c342dccb5250c08d45fd6f8b4a559613ca603b57498511740e65cd11a2e7dcec"
            ],
            "version": "==2.4.6"
        },
        "pyyaml": {
            "hashes": [
                "sha256:059b2ee3194d718896c0ad077dd8c043e5e909d9180f387ce42012662a4946d6",
                "sha256:1cf708e2ac57f3aabc87405f04b86354f66799c8e62c28c5fc5f88b5521b2dbf",
                "sha256:24521fa2890642614558b492b473bee0ac1f8057a7263156b02e8b14c88ce6f5",
                "sha256:4fee71aa5bc6ed9d5f116327c04273e25ae31a3020386916905767ec4fc5317e",
                "sha256:70024e02197337533eef7b85b068212420f950319cc8c580261963aefc75f811",
                "sha256:74782fbd4d4f87ff04159e986886931456a1894c61229be9eaf4de6f6e44b99e",
                "sha256:940532b111b1952befd7db542c370887a8611660d2b9becff75d39355303d82d",
                "sha256:cb1f2f5e426dc9f07a7681419fe39cee823bb74f723f36f70399123f439e9b20",
                "sha256:dbbb2379c19ed6042e8f11f2a2c66d39cceb8aeace421bfc29d085d93eda3689",
                "sha256:e3a057b7a64f1222b56e47bcff5e4b94c4f61faac04c7c4ecb1985e18caa3994",
                "sha256:e9f45bd5b92c7974e59bcd2dcc8631a6b6cc380a904725fce7bc08872e691615"
            ],
            "index": "pypi",
            "version": "==5.3"
        },
        "requests": {
            "hashes": [
                "sha256:43999036bfa82904b6af1d99e4882b560e5e2c68e5c4b0aa03b655f3d7d73fee",
                "sha256:b3f43d496c6daba4493e7c431722aeb7dbc6288f52a6e04e7b6023b0247817e6"
            ],
            "index": "pypi",
            "version": "==2.23.0"
        },
        "safety": {
            "hashes": [
                "sha256:0a3a8a178a9c96242b224f033ee8d1d130c0448b0e6622d12deaf37f6c3b4e59",
                "sha256:5059f3ffab3648330548ea9c7403405bbfaf085b11235770825d14c58f24cb78"
            ],
            "index": "pypi",
            "version": "==1.8.5"
        },
        "six": {
            "hashes": [
                "sha256:236bdbdce46e6e6a3d61a337c0f8b763ca1e8717c03b369e87a7ec7ce1319c0a",
                "sha256:8f3cd2e254d8f793e7f3d6d9df77b92252b52637291d0f0da013c76ea2724b6c"
            ],
            "version": "==1.14.0"
        },
        "snowballstemmer": {
            "hashes": [
                "sha256:209f257d7533fdb3cb73bdbd24f436239ca3b2fa67d56f6ff88e86be08cc5ef0",
                "sha256:df3bac3df4c2c01363f3dd2cfa78cce2840a79b9f1c2d2de9ce8d31683992f52"
            ],
            "version": "==2.0.0"
        },
        "toml": {
            "hashes": [
                "sha256:229f81c57791a41d65e399fc06bf0848bab550a9dfd5ed66df18ce5f05e73d5c",
                "sha256:235682dd292d5899d361a811df37e04a8828a5b1da3115886b73cf81ebc9100e"
            ],
            "version": "==0.10.0"
        },
        "unittest-xml-reporting": {
            "hashes": [
                "sha256:358bbdaf24a26d904cc1c26ef3078bca7fc81541e0a54c8961693cc96a6f35e0",
                "sha256:9d28ddf6524cf0ff9293f61bd12e792de298f8561a5c945acea63fb437789e0e"
            ],
            "index": "pypi",
            "version": "==2.5.2"
        },
        "urllib3": {
            "hashes": [
                "sha256:2393a695cd12afedd0dcb26fe5d50d0cf248e5a66f75dbd89a3d4eb333a61af4",
                "sha256:a637e5fae88995b256e3409dc4d52c2e2e0ba32c42a6365fee8bbd2238de3cfb"
            ],
            "index": "pypi",
            "version": "==1.24.3"
        },
        "virtualenv": {
            "hashes": [
                "sha256:08f3623597ce73b85d6854fb26608a6f39ee9d055c81178dc6583803797f8994",
                "sha256:de2cbdd5926c48d7b84e0300dea9e8f276f61d186e8e49223d71d91250fbaebd"
<<<<<<< HEAD
            ],
            "version": "==20.0.4"
=======
            ],
            "version": "==20.0.4"
        },
        "zipp": {
            "hashes": [
                "sha256:12248a63bbdf7548f89cb4c7cda4681e537031eda29c02ea29674bc6854460c2",
                "sha256:7c0f8e91abc0dc07a5068f315c52cb30c66bfbc581e5b50704c8a2f6ebae794a"
            ],
            "version": "==3.0.0"
>>>>>>> 22c2d981
        }
    }
}<|MERGE_RESOLUTION|>--- conflicted
+++ resolved
@@ -279,25 +279,25 @@
         },
         "multidict": {
             "hashes": [
-                "sha256:13f3ebdb5693944f52faa7b2065b751cb7e578b8dd0a5bb8e4ab05ad0188b85e",
-                "sha256:26502cefa86d79b86752e96639352c7247846515c864d7c2eb85d036752b643c",
-                "sha256:4fba5204d32d5c52439f88437d33ad14b5f228e25072a192453f658bddfe45a7",
-                "sha256:527124ef435f39a37b279653ad0238ff606b58328ca7989a6df372fd75d7fe26",
-                "sha256:5414f388ffd78c57e77bd253cf829373721f450613de53dc85a08e34d806e8eb",
-                "sha256:5eee66f882ab35674944dfa0d28b57fa51e160b4dce0ce19e47f495fdae70703",
-                "sha256:63810343ea07f5cd86ba66ab66706243a6f5af075eea50c01e39b4ad6bc3c57a",
-                "sha256:6bd10adf9f0d6a98ccc792ab6f83d18674775986ba9bacd376b643fe35633357",
-                "sha256:83c6ddf0add57c6b8a7de0bc7e2d656be3eefeff7c922af9a9aae7e49f225625",
-                "sha256:93166e0f5379cf6cd29746989f8a594fa7204dcae2e9335ddba39c870a287e1c",
-                "sha256:9a7b115ee0b9b92d10ebc246811d8f55d0c57e82dbb6a26b23c9a9a6ad40ce0c",
-                "sha256:a38baa3046cce174a07a59952c9f876ae8875ef3559709639c17fdf21f7b30dd",
-                "sha256:a6d219f49821f4b2c85c6d426346a5d84dab6daa6f85ca3da6c00ed05b54022d",
-                "sha256:a8ed33e8f9b67e3b592c56567135bb42e7e0e97417a4b6a771e60898dfd5182b",
-                "sha256:d7d428488c67b09b26928950a395e41cc72bb9c3d5abfe9f0521940ee4f796d4",
-                "sha256:dcfed56aa085b89d644af17442cdc2debaa73388feba4b8026446d168ca8dad7",
-                "sha256:f29b885e4903bd57a7789f09fe9d60b6475a6c1a4c0eca874d8558f00f9d4b51"
-            ],
-            "version": "==4.7.4"
+                "sha256:317f96bc0950d249e96d8d29ab556d01dd38888fbe68324f46fd834b430169f1",
+                "sha256:42f56542166040b4474c0c608ed051732033cd821126493cf25b6c276df7dd35",
+                "sha256:4b7df040fb5fe826d689204f9b544af469593fb3ff3a069a6ad3409f742f5928",
+                "sha256:544fae9261232a97102e27a926019100a9db75bec7b37feedd74b3aa82f29969",
+                "sha256:620b37c3fea181dab09267cd5a84b0f23fa043beb8bc50d8474dd9694de1fa6e",
+                "sha256:6e6fef114741c4d7ca46da8449038ec8b1e880bbe68674c01ceeb1ac8a648e78",
+                "sha256:7774e9f6c9af3f12f296131453f7b81dabb7ebdb948483362f5afcaac8a826f1",
+                "sha256:85cb26c38c96f76b7ff38b86c9d560dea10cf3459bb5f4caf72fc1bb932c7136",
+                "sha256:a326f4240123a2ac66bb163eeba99578e9d63a8654a59f4688a79198f9aa10f8",
+                "sha256:ae402f43604e3b2bc41e8ea8b8526c7fa7139ed76b0d64fc48e28125925275b2",
+                "sha256:aee283c49601fa4c13adc64c09c978838a7e812f85377ae130a24d7198c0331e",
+                "sha256:b51249fdd2923739cd3efc95a3d6c363b67bbf779208e9f37fd5e68540d1a4d4",
+                "sha256:bb519becc46275c594410c6c28a8a0adc66fe24fef154a9addea54c1adb006f5",
+                "sha256:c2c37185fb0af79d5c117b8d2764f4321eeb12ba8c141a95d0aa8c2c1d0a11dd",
+                "sha256:dc561313279f9d05a3d0ffa89cd15ae477528ea37aa9795c4654588a3287a9ab",
+                "sha256:e439c9a10a95cb32abd708bb8be83b2134fa93790a4fb0535ca36db3dda94d20",
+                "sha256:fc3b4adc2ee8474cb3cd2a155305d5f8eda0a9c91320f83e55748e1fcb68f8e3"
+            ],
+            "version": "==4.7.5"
         },
         "ordered-set": {
             "hashes": [
@@ -409,11 +409,6 @@
             "hashes": [
                 "sha256:43999036bfa82904b6af1d99e4882b560e5e2c68e5c4b0aa03b655f3d7d73fee",
                 "sha256:b3f43d496c6daba4493e7c431722aeb7dbc6288f52a6e04e7b6023b0247817e6"
-<<<<<<< HEAD
-            ],
-            "index": "pypi",
-            "version": "==2.23.0"
-=======
             ],
             "index": "pypi",
             "version": "==2.23.0"
@@ -425,7 +420,6 @@
             ],
             "index": "pypi",
             "version": "==0.14.1"
->>>>>>> 22c2d981
         },
         "six": {
             "hashes": [
@@ -450,11 +444,11 @@
         },
         "sphinx": {
             "hashes": [
-                "sha256:525527074f2e0c2585f68f73c99b4dc257c34bbe308b27f5f8c7a6e20642742f",
-                "sha256:543d39db5f82d83a5c1aa0c10c88f2b6cff2da3e711aa849b2c627b4b403bbd9"
-            ],
-            "index": "pypi",
-            "version": "==2.4.2"
+                "sha256:776ff8333181138fae52df65be733127539623bb46cc692e7fa0fcfc80d7aa88",
+                "sha256:ca762da97c3b5107cbf0ab9e11d3ec7ab8d3c31377266fd613b962ed971df709"
+            ],
+            "index": "pypi",
+            "version": "==2.4.3"
         },
         "sphinxcontrib-applehelp": {
             "hashes": [
@@ -472,10 +466,10 @@
         },
         "sphinxcontrib-htmlhelp": {
             "hashes": [
-                "sha256:4670f99f8951bd78cd4ad2ab962f798f5618b17675c35c5ac3b2132a14ea8422",
-                "sha256:d4fd39a65a625c9df86d7fa8a2d9f3cd8299a3a4b15db63b50aac9e161d8eff7"
-            ],
-            "version": "==1.0.2"
+                "sha256:3c0bc24a2c41e340ac37c85ced6dafc879ab485c095b1d65d2461ac2f7cca86f",
+                "sha256:e8f5bb7e31b2dbb25b9cc435c8ab7a79787ebf7f906155729338f3156d93659b"
+            ],
+            "version": "==1.0.3"
         },
         "sphinxcontrib-jsmath": {
             "hashes": [
@@ -646,7 +640,8 @@
         },
         "distlib": {
             "hashes": [
-                "sha256:2e166e231a26b36d6dfe35a48c4464346620f8645ed0ace01ee31822b288de21"
+                "sha256:2e166e231a26b36d6dfe35a48c4464346620f8645ed0ace01ee31822b288de21",
+                "sha256:3db50260f17a3479465fe376211c0816e6b0d1503a6c71caebe80360cab04828"
             ],
             "version": "==0.3.0"
         },
@@ -689,19 +684,11 @@
         },
         "flake8-annotations": {
             "hashes": [
-<<<<<<< HEAD
-                "sha256:47705be09c6e56e9e3ac1656e8f5ed70862a4657116dc472f5a56c1bdc5172b1",
-                "sha256:564702ace354e1059252755be79d082a70ae1851c86044ae1a96d0f5453280e9"
-            ],
-            "index": "pypi",
-            "version": "==1.2.0"
-=======
                 "sha256:19a6637a5da1bb7ea7948483ca9e2b9e15b213e687e7bf5ff8c1bfc91c185006",
                 "sha256:bb033b72cdd3a2b0a530bbdf2081f12fbea7d70baeaaebb5899723a45f424b8e"
             ],
             "index": "pypi",
             "version": "==2.0.0"
->>>>>>> 22c2d981
         },
         "flake8-bugbear": {
             "hashes": [
@@ -763,8 +750,6 @@
                 "sha256:a068a21ceac8a4d63dbfd964670474107f541babbd2250d61922f029858365fa"
             ],
             "version": "==2.9"
-<<<<<<< HEAD
-=======
         },
         "importlib-metadata": {
             "hashes": [
@@ -773,7 +758,6 @@
             ],
             "markers": "python_version < '3.8'",
             "version": "==1.5.0"
->>>>>>> 22c2d981
         },
         "mccabe": {
             "hashes": [
@@ -885,6 +869,33 @@
             ],
             "version": "==0.10.0"
         },
+        "typed-ast": {
+            "hashes": [
+                "sha256:0666aa36131496aed8f7be0410ff974562ab7eeac11ef351def9ea6fa28f6355",
+                "sha256:0c2c07682d61a629b68433afb159376e24e5b2fd4641d35424e462169c0a7919",
+                "sha256:249862707802d40f7f29f6e1aad8d84b5aa9e44552d2cc17384b209f091276aa",
+                "sha256:24995c843eb0ad11a4527b026b4dde3da70e1f2d8806c99b7b4a7cf491612652",
+                "sha256:269151951236b0f9a6f04015a9004084a5ab0d5f19b57de779f908621e7d8b75",
+                "sha256:4083861b0aa07990b619bd7ddc365eb7fa4b817e99cf5f8d9cf21a42780f6e01",
+                "sha256:498b0f36cc7054c1fead3d7fc59d2150f4d5c6c56ba7fb150c013fbc683a8d2d",
+                "sha256:4e3e5da80ccbebfff202a67bf900d081906c358ccc3d5e3c8aea42fdfdfd51c1",
+                "sha256:6daac9731f172c2a22ade6ed0c00197ee7cc1221aa84cfdf9c31defeb059a907",
+                "sha256:715ff2f2df46121071622063fc7543d9b1fd19ebfc4f5c8895af64a77a8c852c",
+                "sha256:73d785a950fc82dd2a25897d525d003f6378d1cb23ab305578394694202a58c3",
+                "sha256:8c8aaad94455178e3187ab22c8b01a3837f8ee50e09cf31f1ba129eb293ec30b",
+                "sha256:8ce678dbaf790dbdb3eba24056d5364fb45944f33553dd5869b7580cdbb83614",
+                "sha256:aaee9905aee35ba5905cfb3c62f3e83b3bec7b39413f0a7f19be4e547ea01ebb",
+                "sha256:bcd3b13b56ea479b3650b82cabd6b5343a625b0ced5429e4ccad28a8973f301b",
+                "sha256:c9e348e02e4d2b4a8b2eedb48210430658df6951fa484e59de33ff773fbd4b41",
+                "sha256:d205b1b46085271b4e15f670058ce182bd1199e56b317bf2ec004b6a44f911f6",
+                "sha256:d43943ef777f9a1c42bf4e552ba23ac77a6351de620aa9acf64ad54933ad4d34",
+                "sha256:d5d33e9e7af3b34a40dc05f498939f0ebf187f07c385fd58d591c533ad8562fe",
+                "sha256:fc0fea399acb12edbf8a628ba8d2312f583bdbdb3335635db062fa98cf71fca4",
+                "sha256:fe460b922ec15dd205595c9b5b99e2f056fd98ae8f9f56b888e7a17dc2b757e7"
+            ],
+            "markers": "python_version < '3.8'",
+            "version": "==1.4.1"
+        },
         "unittest-xml-reporting": {
             "hashes": [
                 "sha256:358bbdaf24a26d904cc1c26ef3078bca7fc81541e0a54c8961693cc96a6f35e0",
@@ -903,14 +914,10 @@
         },
         "virtualenv": {
             "hashes": [
-                "sha256:08f3623597ce73b85d6854fb26608a6f39ee9d055c81178dc6583803797f8994",
-                "sha256:de2cbdd5926c48d7b84e0300dea9e8f276f61d186e8e49223d71d91250fbaebd"
-<<<<<<< HEAD
-            ],
-            "version": "==20.0.4"
-=======
-            ],
-            "version": "==20.0.4"
+                "sha256:531b142e300d405bb9faedad4adbeb82b4098b918e35209af2adef3129274aae",
+                "sha256:5dd42a9f56307542bddc446cfd10ef6576f11910366a07609fe8d0d88fa8fb7e"
+            ],
+            "version": "==20.0.5"
         },
         "zipp": {
             "hashes": [
@@ -918,7 +925,6 @@
                 "sha256:7c0f8e91abc0dc07a5068f315c52cb30c66bfbc581e5b50704c8a2f6ebae794a"
             ],
             "version": "==3.0.0"
->>>>>>> 22c2d981
         }
     }
 }